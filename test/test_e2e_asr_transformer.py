import argparse
import chainer
import numpy
import pytest
import torch

<<<<<<< HEAD
from espnet.nets.pytorch_backend.nets_utils import rename_state_dict


logging.basicConfig(
    level=logging.INFO,
    format="%(asctime)s (%(module)s:%(lineno)d) %(levelname)s: %(message)s",
)
=======
import espnet.nets.chainer_backend.e2e_asr_transformer as ch
import espnet.nets.pytorch_backend.e2e_asr_transformer as th
from espnet.nets.pytorch_backend.nets_utils import rename_state_dict
from espnet.nets.pytorch_backend.transformer.add_sos_eos import add_sos_eos
from espnet.nets.pytorch_backend.transformer.mask import subsequent_mask
from espnet.nets.pytorch_backend.transformer.mask import target_mask
from espnet.nets.pytorch_backend.transformer import plot
>>>>>>> 29421046


def test_sequential():
    class Masked(torch.nn.Module):
        def forward(self, x, m):
            return x, m

    from espnet.nets.pytorch_backend.transformer.repeat import MultiSequential

    f = MultiSequential(Masked(), Masked())
    x = torch.randn(2, 3)
    m = torch.randn(2, 3) > 0
    assert len(f(x, m)) == 2
    if torch.cuda.is_available():
        f = torch.nn.DataParallel(f)
        f.cuda()
        assert len(f(x.cuda(), m.cuda())) == 2


<<<<<<< HEAD
def subsequent_mask(size, backend="pytorch"):
    # http://nlp.seas.harvard.edu/2018/04/03/attention.html
    "Mask out subsequent positions."
    attn_shape = (1, size, size)
    subsequent_mask = numpy.triu(numpy.ones(attn_shape), k=1).astype("uint8")
    if backend == "pytorch":
        return torch.from_numpy(subsequent_mask) == 0
    else:
        return subsequent_mask == 0


@pytest.mark.parametrize("module", ["pytorch"])
def test_mask(module):
    T = importlib.import_module(
        "espnet.nets.{}_backend.e2e_asr_transformer".format(module)
    )
    m = T.subsequent_mask(3)
    print(m)
    print(subsequent_mask(3))
    assert (m.unsqueeze(0) == subsequent_mask(3)).all()
=======
def ref_subsequent_mask(size):
    # http://nlp.seas.harvard.edu/2018/04/03/attention.html
    "Mask out subsequent positions."
    attn_shape = (1, size, size)
    mask = numpy.triu(numpy.ones(attn_shape), k=1).astype("uint8")
    return torch.from_numpy(mask) == 0


def test_mask():
    m = subsequent_mask(3)
    assert (m.unsqueeze(0) == ref_subsequent_mask(3)).all()
>>>>>>> 29421046


def make_arg(**kwargs):
    defaults = dict(
        adim=2,
        aheads=1,
        dropout_rate=0.0,
        transformer_attn_dropout_rate=None,
        elayers=1,
        eunits=2,
        dlayers=1,
        dunits=2,
        sym_space="<space>",
        sym_blank="<blank>",
        transformer_decoder_selfattn_layer_type="selfattn",
        transformer_encoder_selfattn_layer_type="selfattn",
        transformer_init="pytorch",
        transformer_input_layer="conv2d",
        transformer_length_normalized_loss=True,
        report_cer=False,
        report_wer=False,
        mtlalpha=0.0,
        lsm_weight=0.001,
<<<<<<< HEAD
        wshare=4,
        ldconv_encoder_kernel_length="21_23_25_27_29_31_33_35_37_39_41_43",
        ldconv_decoder_kernel_length="11_13_15_17_19_21",
        ldconv_usebias=False,
=======
>>>>>>> 29421046
        char_list=["<blank>", "a", "e", "i", "o", "u"],
        ctc_type="warpctc",
    )
    defaults.update(kwargs)
    return argparse.Namespace(**defaults)


def prepare(backend, args):
<<<<<<< HEAD
    idim = 40
    odim = 5
    T = importlib.import_module(
        "espnet.nets.{}_backend.e2e_asr_transformer".format(backend)
    )

    model = T.E2E(idim, odim, args)
    batchsize = 5
    if backend == "pytorch":
        x = torch.randn(batchsize, 40, idim)
    else:
        x = numpy.random.randn(batchsize, 40, idim).astype(numpy.float32)
    ilens = [40, 30, 20, 15, 10]
    n_token = odim - 1
    if backend == "pytorch":
        y = (torch.rand(batchsize, 10) * n_token % n_token).long()
=======
    idim = 10
    odim = 3
    batchsize = 2
    ilens = [30, 20]
    olens = [5, 4]
    n_token = odim - 1
    if backend == "pytorch":
        model = th.E2E(idim, odim, args)
        x = torch.randn(batchsize, max(ilens), idim)
        y = (torch.rand(batchsize, max(olens)) * n_token % n_token).long()
>>>>>>> 29421046
    else:
        model = ch.E2E(idim, odim, args)
        x = numpy.random.randn(batchsize, max(ilens), idim).astype(numpy.float32)
        y = numpy.random.rand(batchsize, max(olens)) * n_token % n_token
        y = y.astype(numpy.int32)
    for i in range(batchsize):
        x[i, ilens[i] :] = -1
        y[i, olens[i] :] = model.ignore_id

    data = {}
    uttid_list = []
    for i in range(batchsize):
<<<<<<< HEAD
        data.append(
            (
                "utt%d" % i,
                {
                    "input": [{"shape": [ilens[i], idim]}],
                    "output": [{"shape": [olens[i]]}],
                },
            )
        )
    if backend == "pytorch":
        return model, x, torch.tensor(ilens), y, data
=======
        data["utt%d" % i] = {
            "input": [{"shape": [ilens[i], idim]}],
            "output": [{"shape": [olens[i]]}],
        }
        uttid_list.append("utt%d" % i)

    if backend == "pytorch":
        return model, x, torch.tensor(ilens), y, data, uttid_list
>>>>>>> 29421046
    else:
        return model, x, ilens, y, data, uttid_list


def test_transformer_mask():
    args = make_arg()
<<<<<<< HEAD
    model, x, ilens, y, data = prepare(module, args)
    from espnet.nets.pytorch_backend.transformer.add_sos_eos import add_sos_eos
    from espnet.nets.pytorch_backend.transformer.mask import target_mask

=======
    model, x, ilens, y, data, uttid_list = prepare("pytorch", args)
>>>>>>> 29421046
    yi, yo = add_sos_eos(y, model.sos, model.eos, model.ignore_id)
    y_mask = target_mask(yi, model.ignore_id)
    y = model.decoder.embed(yi)
    y[0, 3:] = float("nan")
    a = model.decoder.decoders[0].self_attn
    a(y, y, y, y_mask)
    assert not numpy.isnan(a.attn[0, :, :3, :3].detach().numpy()).any()


ldconv_lconv_args = dict(
    transformer_decoder_selfattn_layer_type="lightconv",
    transformer_encoder_selfattn_layer_type="lightconv",
<<<<<<< HEAD
    wshare=4,
=======
    wshare=2,
>>>>>>> 29421046
    ldconv_encoder_kernel_length="5_7_11",
    ldconv_decoder_kernel_length="3_7",
    ldconv_usebias=False,
)

ldconv_dconv_args = dict(
    transformer_decoder_selfattn_layer_type="dynamicconv",
    transformer_encoder_selfattn_layer_type="dynamicconv",
<<<<<<< HEAD
    wshare=4,
=======
    wshare=2,
>>>>>>> 29421046
    ldconv_encoder_kernel_length="5_7_11",
    ldconv_decoder_kernel_length="3_7",
    ldconv_usebias=False,
)

ldconv_lconv2d_args = dict(
    transformer_decoder_selfattn_layer_type="lightconv2d",
    transformer_encoder_selfattn_layer_type="lightconv2d",
<<<<<<< HEAD
    wshare=4,
=======
    wshare=2,
>>>>>>> 29421046
    ldconv_encoder_kernel_length="5_7_11",
    ldconv_decoder_kernel_length="3_7",
    ldconv_usebias=False,
)

ldconv_dconv2d_args = dict(
    transformer_decoder_selfattn_layer_type="dynamicconv2d",
    transformer_encoder_selfattn_layer_type="dynamicconv2d",
<<<<<<< HEAD
    wshare=4,
=======
    wshare=2,
>>>>>>> 29421046
    ldconv_encoder_kernel_length="5_7_11",
    ldconv_decoder_kernel_length="3_7",
    ldconv_usebias=False,
)


<<<<<<< HEAD
=======
def _savefn(*args, **kwargs):
    return


>>>>>>> 29421046
@pytest.mark.parametrize(
    "module, model_dict",
    [
        ("pytorch", {}),
        ("pytorch", ldconv_lconv_args),
        ("pytorch", ldconv_dconv_args),
        ("pytorch", ldconv_lconv2d_args),
        ("pytorch", ldconv_dconv2d_args),
        ("pytorch", {"report_cer": True}),
        ("pytorch", {"report_wer": True}),
        ("pytorch", {"report_cer": True, "report_wer": True}),
        ("pytorch", {"report_cer": True, "report_wer": True, "mtlalpha": 0.0}),
        ("pytorch", {"report_cer": True, "report_wer": True, "mtlalpha": 1.0}),
        ("chainer", {}),
    ],
)
def test_transformer_trainable_and_decodable(module, model_dict):
    args = make_arg(**model_dict)
    model, x, ilens, y, data, uttid_list = prepare(module, args)

    # check for pure CTC and pure Attention
    if args.mtlalpha == 1:
        assert model.decoder is None
    elif args.mtlalpha == 0:
        assert model.ctc is None

    # check for pure CTC and pure Attention
    if args.mtlalpha == 1:
        assert model.decoder is None
    elif args.mtlalpha == 0:
        assert model.ctc is None

    # test beam search
    recog_args = argparse.Namespace(
        beam_size=1,
        penalty=0.0,
        ctc_weight=0.0,
        maxlenratio=1.0,
        lm_weight=0,
        minlenratio=0,
        nbest=1,
    )
    if module == "pytorch":
        # test trainable
        optim = torch.optim.Adam(model.parameters(), 0.01)
        loss = model(x, ilens, y)
        optim.zero_grad()
        loss.backward()
        optim.step()

        # test attention plot
        attn_dict = model.calculate_all_attentions(x[0:1], ilens[0:1], y[0:1])
<<<<<<< HEAD
        from espnet.nets.pytorch_backend.transformer import plot

        plot.plot_multi_head_attention(data, attn_dict, "/tmp/espnet-test")
=======
        plot.plot_multi_head_attention(data, uttid_list, attn_dict, "", savefn=_savefn)

        # test CTC plot
        ctc_probs = model.calculate_all_ctc_probs(x[0:1], ilens[0:1], y[0:1])
        if args.mtlalpha > 0:
            print(ctc_probs.shape)
        else:
            assert ctc_probs is None
>>>>>>> 29421046

        # test decodable
        with torch.no_grad():
            nbest = model.recognize(x[0, : ilens[0]].numpy(), recog_args)
            print(y[0])
            print(nbest[0]["yseq"][1:-1])
    else:
        # test trainable
        optim = chainer.optimizers.Adam(0.01)
        optim.setup(model)
        loss, loss_ctc, loss_att, acc = model(x, ilens, y)
        model.cleargrads()
        loss.backward()
        optim.update()

        # test attention plot
        attn_dict = model.calculate_all_attentions(x[0:1], ilens[0:1], y[0:1])
<<<<<<< HEAD
        from espnet.nets.pytorch_backend.transformer import plot

        plot.plot_multi_head_attention(data, attn_dict, "/tmp/espnet-test")
=======
        plot.plot_multi_head_attention(data, uttid_list, attn_dict, "", savefn=_savefn)
>>>>>>> 29421046

        # test decodable
        with chainer.no_backprop_mode():
            nbest = model.recognize(x[0, : ilens[0]], recog_args)
            print(y[0])
            print(nbest[0]["yseq"][1:-1])


<<<<<<< HEAD
def prepare_copy_task(d_model, d_ff=64, n=1):
    T = importlib.import_module("espnet.nets.pytorch_backend.e2e_asr_transformer")
    idim = 11
    odim = idim

    if d_model:
        args = argparse.Namespace(
            adim=d_model,
            aheads=2,
            dropout_rate=0.1,
            elayers=n,
            eunits=d_ff,
            dlayers=n,
            dunits=d_ff,
            transformer_init="xavier_uniform",
            transformer_input_layer="embed",
            lsm_weight=0.01,
            transformer_attn_dropout_rate=None,
            transformer_length_normalized_loss=True,
            mtlalpha=0.0,
        )
        model = T.E2E(idim, odim, args)
    else:
        model = None

    x = torch.randint(1, idim - 1, size=(30, 5)).long()
    ilens = torch.full((x.size(0),), x.size(1)).long()
    data = []
    for i in range(x.size(0)):
        data.append(
            (
                "utt%d" % i,
                {
                    "input": [{"shape": [ilens[i], idim]}],
                    "output": [{"shape": [ilens[i], idim]}],
                },
            )
        )
    return model, x, ilens, x, data


def run_transformer_copy():
    # copy task defined in http://nlp.seas.harvard.edu/2018/04/03/attention.html#results
    d_model = 32
    model, x, ilens, y, data = prepare_copy_task(d_model)
    model.train()
    if torch.cuda.is_available():
        model.cuda()
    optim = torch.optim.Adam(model.parameters(), 0.01)
    max_acc = 0
    for i in range(1000):
        _, x, ilens, y, data = prepare_copy_task(None)
        if torch.cuda.is_available():
            x = x.cuda()
            y = y.cuda()
        loss = model(x, ilens, y)
        optim.zero_grad()
        loss.backward()
        optim.step()
        acc = model.acc
        print(i, loss.item(), acc)
        max_acc = max(acc, max_acc)
        # attn_dict = model.calculate_all_attentions(x, ilens, y)
        # T.plot_multi_head_attention(
        #    data, attn_dict, "/tmp/espnet-test", "iter%d.png" % i
        # )
    assert max_acc > 0.9

    model.cpu()
    model.eval()
    # test beam search
    recog_args = argparse.Namespace(
        beam_size=1, penalty=0.0, ctc_weight=0.0, maxlenratio=0, minlenratio=0, nbest=1
    )
    if torch.cuda.is_available():
        x = x.cpu()
        y = y.cpu()

    with torch.no_grad():
        print("===== greedy decoding =====")
        for i in range(10):
            nbest = model.recognize(x[i, : ilens[i]].numpy(), recog_args)
            print("gold:", y[i].tolist())
            print("pred:", nbest[0]["yseq"][1:-1])
        print("===== beam search decoding =====")
        recog_args.beam_size = 4
        recog_args.nbest = 4
        for i in range(10):
            nbest = model.recognize(x[i, : ilens[i]].numpy(), recog_args)
            print("gold:", y[i].tolist())
            print("pred:", [n["yseq"][1:-1] for n in nbest])
    # # test attention plot
    # attn_dict = model.calculate_all_attentions(x[:3], ilens[:3], y[:3])
    # T.plot_multi_head_attention(data, attn_dict, "/tmp/espnet-test")
    # assert(False)


def test_transformer_parallel():
    if not torch.cuda.is_available():
        return

    args = make_arg()
    model, x, ilens, y, data = prepare("pytorch", args)
    model = torch.nn.DataParallel(model).cuda()
    logging.debug(ilens)
    # test acc is almost 100%
    optim = torch.optim.Adam(model.parameters(), 0.02)
    max_acc = 0.0
    for i in range(40):
        loss = model(x, torch.as_tensor(ilens), y)
        optim.zero_grad()
        acc = float(model.module.acc)
        max_acc = max(acc, max_acc)
        loss.mean().backward()
        optim.step()
        print(loss, acc)
        # attn_dict = model.calculate_all_attentions(x, ilens, y)
        # T.plot_multi_head_attention(
        #    data, attn_dict, "/tmp/espnet-test", "iter%d.png" % i
        # )
    assert max_acc > 0.8


# https://github.com/espnet/espnet/issues/1750
def test_v0_3_transformer_input_compatibility():
    args = make_arg()
    model, x, ilens, y, data = prepare("pytorch", args)
=======
# https://github.com/espnet/espnet/issues/1750
def test_v0_3_transformer_input_compatibility():
    args = make_arg()
    model, x, ilens, y, data, uttid_list = prepare("pytorch", args)
>>>>>>> 29421046
    # these old names are used in v.0.3.x
    state_dict = model.state_dict()
    prefix = "encoder."
    rename_state_dict(prefix + "embed.", prefix + "input_layer.", state_dict)
    rename_state_dict(prefix + "after_norm.", prefix + "norm.", state_dict)
    prefix = "decoder."
    rename_state_dict(prefix + "after_norm.", prefix + "output_norm.", state_dict)
<<<<<<< HEAD
    model.load_state_dict(state_dict)


if __name__ == "__main__":
    run_transformer_copy()
=======
    model.load_state_dict(state_dict)
>>>>>>> 29421046
<|MERGE_RESOLUTION|>--- conflicted
+++ resolved
@@ -4,15 +4,6 @@
 import pytest
 import torch
 
-<<<<<<< HEAD
-from espnet.nets.pytorch_backend.nets_utils import rename_state_dict
-
-
-logging.basicConfig(
-    level=logging.INFO,
-    format="%(asctime)s (%(module)s:%(lineno)d) %(levelname)s: %(message)s",
-)
-=======
 import espnet.nets.chainer_backend.e2e_asr_transformer as ch
 import espnet.nets.pytorch_backend.e2e_asr_transformer as th
 from espnet.nets.pytorch_backend.nets_utils import rename_state_dict
@@ -20,7 +11,6 @@
 from espnet.nets.pytorch_backend.transformer.mask import subsequent_mask
 from espnet.nets.pytorch_backend.transformer.mask import target_mask
 from espnet.nets.pytorch_backend.transformer import plot
->>>>>>> 29421046
 
 
 def test_sequential():
@@ -40,28 +30,6 @@
         assert len(f(x.cuda(), m.cuda())) == 2
 
 
-<<<<<<< HEAD
-def subsequent_mask(size, backend="pytorch"):
-    # http://nlp.seas.harvard.edu/2018/04/03/attention.html
-    "Mask out subsequent positions."
-    attn_shape = (1, size, size)
-    subsequent_mask = numpy.triu(numpy.ones(attn_shape), k=1).astype("uint8")
-    if backend == "pytorch":
-        return torch.from_numpy(subsequent_mask) == 0
-    else:
-        return subsequent_mask == 0
-
-
-@pytest.mark.parametrize("module", ["pytorch"])
-def test_mask(module):
-    T = importlib.import_module(
-        "espnet.nets.{}_backend.e2e_asr_transformer".format(module)
-    )
-    m = T.subsequent_mask(3)
-    print(m)
-    print(subsequent_mask(3))
-    assert (m.unsqueeze(0) == subsequent_mask(3)).all()
-=======
 def ref_subsequent_mask(size):
     # http://nlp.seas.harvard.edu/2018/04/03/attention.html
     "Mask out subsequent positions."
@@ -73,7 +41,6 @@
 def test_mask():
     m = subsequent_mask(3)
     assert (m.unsqueeze(0) == ref_subsequent_mask(3)).all()
->>>>>>> 29421046
 
 
 def make_arg(**kwargs):
@@ -97,13 +64,6 @@
         report_wer=False,
         mtlalpha=0.0,
         lsm_weight=0.001,
-<<<<<<< HEAD
-        wshare=4,
-        ldconv_encoder_kernel_length="21_23_25_27_29_31_33_35_37_39_41_43",
-        ldconv_decoder_kernel_length="11_13_15_17_19_21",
-        ldconv_usebias=False,
-=======
->>>>>>> 29421046
         char_list=["<blank>", "a", "e", "i", "o", "u"],
         ctc_type="warpctc",
     )
@@ -112,24 +72,6 @@
 
 
 def prepare(backend, args):
-<<<<<<< HEAD
-    idim = 40
-    odim = 5
-    T = importlib.import_module(
-        "espnet.nets.{}_backend.e2e_asr_transformer".format(backend)
-    )
-
-    model = T.E2E(idim, odim, args)
-    batchsize = 5
-    if backend == "pytorch":
-        x = torch.randn(batchsize, 40, idim)
-    else:
-        x = numpy.random.randn(batchsize, 40, idim).astype(numpy.float32)
-    ilens = [40, 30, 20, 15, 10]
-    n_token = odim - 1
-    if backend == "pytorch":
-        y = (torch.rand(batchsize, 10) * n_token % n_token).long()
-=======
     idim = 10
     odim = 3
     batchsize = 2
@@ -140,7 +82,6 @@
         model = th.E2E(idim, odim, args)
         x = torch.randn(batchsize, max(ilens), idim)
         y = (torch.rand(batchsize, max(olens)) * n_token % n_token).long()
->>>>>>> 29421046
     else:
         model = ch.E2E(idim, odim, args)
         x = numpy.random.randn(batchsize, max(ilens), idim).astype(numpy.float32)
@@ -153,19 +94,6 @@
     data = {}
     uttid_list = []
     for i in range(batchsize):
-<<<<<<< HEAD
-        data.append(
-            (
-                "utt%d" % i,
-                {
-                    "input": [{"shape": [ilens[i], idim]}],
-                    "output": [{"shape": [olens[i]]}],
-                },
-            )
-        )
-    if backend == "pytorch":
-        return model, x, torch.tensor(ilens), y, data
-=======
         data["utt%d" % i] = {
             "input": [{"shape": [ilens[i], idim]}],
             "output": [{"shape": [olens[i]]}],
@@ -174,21 +102,13 @@
 
     if backend == "pytorch":
         return model, x, torch.tensor(ilens), y, data, uttid_list
->>>>>>> 29421046
     else:
         return model, x, ilens, y, data, uttid_list
 
 
 def test_transformer_mask():
     args = make_arg()
-<<<<<<< HEAD
-    model, x, ilens, y, data = prepare(module, args)
-    from espnet.nets.pytorch_backend.transformer.add_sos_eos import add_sos_eos
-    from espnet.nets.pytorch_backend.transformer.mask import target_mask
-
-=======
     model, x, ilens, y, data, uttid_list = prepare("pytorch", args)
->>>>>>> 29421046
     yi, yo = add_sos_eos(y, model.sos, model.eos, model.ignore_id)
     y_mask = target_mask(yi, model.ignore_id)
     y = model.decoder.embed(yi)
@@ -201,11 +121,7 @@
 ldconv_lconv_args = dict(
     transformer_decoder_selfattn_layer_type="lightconv",
     transformer_encoder_selfattn_layer_type="lightconv",
-<<<<<<< HEAD
-    wshare=4,
-=======
-    wshare=2,
->>>>>>> 29421046
+    wshare=2,
     ldconv_encoder_kernel_length="5_7_11",
     ldconv_decoder_kernel_length="3_7",
     ldconv_usebias=False,
@@ -214,11 +130,7 @@
 ldconv_dconv_args = dict(
     transformer_decoder_selfattn_layer_type="dynamicconv",
     transformer_encoder_selfattn_layer_type="dynamicconv",
-<<<<<<< HEAD
-    wshare=4,
-=======
-    wshare=2,
->>>>>>> 29421046
+    wshare=2,
     ldconv_encoder_kernel_length="5_7_11",
     ldconv_decoder_kernel_length="3_7",
     ldconv_usebias=False,
@@ -227,11 +139,7 @@
 ldconv_lconv2d_args = dict(
     transformer_decoder_selfattn_layer_type="lightconv2d",
     transformer_encoder_selfattn_layer_type="lightconv2d",
-<<<<<<< HEAD
-    wshare=4,
-=======
-    wshare=2,
->>>>>>> 29421046
+    wshare=2,
     ldconv_encoder_kernel_length="5_7_11",
     ldconv_decoder_kernel_length="3_7",
     ldconv_usebias=False,
@@ -240,24 +148,17 @@
 ldconv_dconv2d_args = dict(
     transformer_decoder_selfattn_layer_type="dynamicconv2d",
     transformer_encoder_selfattn_layer_type="dynamicconv2d",
-<<<<<<< HEAD
-    wshare=4,
-=======
-    wshare=2,
->>>>>>> 29421046
-    ldconv_encoder_kernel_length="5_7_11",
-    ldconv_decoder_kernel_length="3_7",
-    ldconv_usebias=False,
-)
-
-
-<<<<<<< HEAD
-=======
+    wshare=2,
+    ldconv_encoder_kernel_length="5_7_11",
+    ldconv_decoder_kernel_length="3_7",
+    ldconv_usebias=False,
+)
+
+
 def _savefn(*args, **kwargs):
     return
 
 
->>>>>>> 29421046
 @pytest.mark.parametrize(
     "module, model_dict",
     [
@@ -310,11 +211,6 @@
 
         # test attention plot
         attn_dict = model.calculate_all_attentions(x[0:1], ilens[0:1], y[0:1])
-<<<<<<< HEAD
-        from espnet.nets.pytorch_backend.transformer import plot
-
-        plot.plot_multi_head_attention(data, attn_dict, "/tmp/espnet-test")
-=======
         plot.plot_multi_head_attention(data, uttid_list, attn_dict, "", savefn=_savefn)
 
         # test CTC plot
@@ -323,7 +219,6 @@
             print(ctc_probs.shape)
         else:
             assert ctc_probs is None
->>>>>>> 29421046
 
         # test decodable
         with torch.no_grad():
@@ -341,13 +236,7 @@
 
         # test attention plot
         attn_dict = model.calculate_all_attentions(x[0:1], ilens[0:1], y[0:1])
-<<<<<<< HEAD
-        from espnet.nets.pytorch_backend.transformer import plot
-
-        plot.plot_multi_head_attention(data, attn_dict, "/tmp/espnet-test")
-=======
         plot.plot_multi_head_attention(data, uttid_list, attn_dict, "", savefn=_savefn)
->>>>>>> 29421046
 
         # test decodable
         with chainer.no_backprop_mode():
@@ -356,140 +245,10 @@
             print(nbest[0]["yseq"][1:-1])
 
 
-<<<<<<< HEAD
-def prepare_copy_task(d_model, d_ff=64, n=1):
-    T = importlib.import_module("espnet.nets.pytorch_backend.e2e_asr_transformer")
-    idim = 11
-    odim = idim
-
-    if d_model:
-        args = argparse.Namespace(
-            adim=d_model,
-            aheads=2,
-            dropout_rate=0.1,
-            elayers=n,
-            eunits=d_ff,
-            dlayers=n,
-            dunits=d_ff,
-            transformer_init="xavier_uniform",
-            transformer_input_layer="embed",
-            lsm_weight=0.01,
-            transformer_attn_dropout_rate=None,
-            transformer_length_normalized_loss=True,
-            mtlalpha=0.0,
-        )
-        model = T.E2E(idim, odim, args)
-    else:
-        model = None
-
-    x = torch.randint(1, idim - 1, size=(30, 5)).long()
-    ilens = torch.full((x.size(0),), x.size(1)).long()
-    data = []
-    for i in range(x.size(0)):
-        data.append(
-            (
-                "utt%d" % i,
-                {
-                    "input": [{"shape": [ilens[i], idim]}],
-                    "output": [{"shape": [ilens[i], idim]}],
-                },
-            )
-        )
-    return model, x, ilens, x, data
-
-
-def run_transformer_copy():
-    # copy task defined in http://nlp.seas.harvard.edu/2018/04/03/attention.html#results
-    d_model = 32
-    model, x, ilens, y, data = prepare_copy_task(d_model)
-    model.train()
-    if torch.cuda.is_available():
-        model.cuda()
-    optim = torch.optim.Adam(model.parameters(), 0.01)
-    max_acc = 0
-    for i in range(1000):
-        _, x, ilens, y, data = prepare_copy_task(None)
-        if torch.cuda.is_available():
-            x = x.cuda()
-            y = y.cuda()
-        loss = model(x, ilens, y)
-        optim.zero_grad()
-        loss.backward()
-        optim.step()
-        acc = model.acc
-        print(i, loss.item(), acc)
-        max_acc = max(acc, max_acc)
-        # attn_dict = model.calculate_all_attentions(x, ilens, y)
-        # T.plot_multi_head_attention(
-        #    data, attn_dict, "/tmp/espnet-test", "iter%d.png" % i
-        # )
-    assert max_acc > 0.9
-
-    model.cpu()
-    model.eval()
-    # test beam search
-    recog_args = argparse.Namespace(
-        beam_size=1, penalty=0.0, ctc_weight=0.0, maxlenratio=0, minlenratio=0, nbest=1
-    )
-    if torch.cuda.is_available():
-        x = x.cpu()
-        y = y.cpu()
-
-    with torch.no_grad():
-        print("===== greedy decoding =====")
-        for i in range(10):
-            nbest = model.recognize(x[i, : ilens[i]].numpy(), recog_args)
-            print("gold:", y[i].tolist())
-            print("pred:", nbest[0]["yseq"][1:-1])
-        print("===== beam search decoding =====")
-        recog_args.beam_size = 4
-        recog_args.nbest = 4
-        for i in range(10):
-            nbest = model.recognize(x[i, : ilens[i]].numpy(), recog_args)
-            print("gold:", y[i].tolist())
-            print("pred:", [n["yseq"][1:-1] for n in nbest])
-    # # test attention plot
-    # attn_dict = model.calculate_all_attentions(x[:3], ilens[:3], y[:3])
-    # T.plot_multi_head_attention(data, attn_dict, "/tmp/espnet-test")
-    # assert(False)
-
-
-def test_transformer_parallel():
-    if not torch.cuda.is_available():
-        return
-
-    args = make_arg()
-    model, x, ilens, y, data = prepare("pytorch", args)
-    model = torch.nn.DataParallel(model).cuda()
-    logging.debug(ilens)
-    # test acc is almost 100%
-    optim = torch.optim.Adam(model.parameters(), 0.02)
-    max_acc = 0.0
-    for i in range(40):
-        loss = model(x, torch.as_tensor(ilens), y)
-        optim.zero_grad()
-        acc = float(model.module.acc)
-        max_acc = max(acc, max_acc)
-        loss.mean().backward()
-        optim.step()
-        print(loss, acc)
-        # attn_dict = model.calculate_all_attentions(x, ilens, y)
-        # T.plot_multi_head_attention(
-        #    data, attn_dict, "/tmp/espnet-test", "iter%d.png" % i
-        # )
-    assert max_acc > 0.8
-
-
-# https://github.com/espnet/espnet/issues/1750
-def test_v0_3_transformer_input_compatibility():
-    args = make_arg()
-    model, x, ilens, y, data = prepare("pytorch", args)
-=======
 # https://github.com/espnet/espnet/issues/1750
 def test_v0_3_transformer_input_compatibility():
     args = make_arg()
     model, x, ilens, y, data, uttid_list = prepare("pytorch", args)
->>>>>>> 29421046
     # these old names are used in v.0.3.x
     state_dict = model.state_dict()
     prefix = "encoder."
@@ -497,12 +256,4 @@
     rename_state_dict(prefix + "after_norm.", prefix + "norm.", state_dict)
     prefix = "decoder."
     rename_state_dict(prefix + "after_norm.", prefix + "output_norm.", state_dict)
-<<<<<<< HEAD
-    model.load_state_dict(state_dict)
-
-
-if __name__ == "__main__":
-    run_transformer_copy()
-=======
-    model.load_state_dict(state_dict)
->>>>>>> 29421046
+    model.load_state_dict(state_dict)