#!/usr/bin/env python3
# encoding: utf-8

# Copyright 2017 Tomoki Hayashi (Nagoya University)
#  Apache 2.0  (http://www.apache.org/licenses/LICENSE-2.0)

<<<<<<< HEAD
"""End-to-end speech recognition model training script."""

import configargparse
=======
"""Automatic speech recognition model training script."""

>>>>>>> a39c7eb8
import logging
import multiprocessing as mp
import os
import random
import subprocess
import sys

import configargparse
import numpy as np

from espnet.utils.cli_utils import strtobool
from espnet.utils.training.batchfy import BATCH_COUNT_CHOICES


# NOTE: you need this func to generate our sphinx doc
def get_parser(parser=None, required=True):
    """Get default arguments."""
    if parser is None:
        parser = configargparse.ArgumentParser(
            description="Train an automatic speech recognition (ASR) model on one CPU, one or multiple GPUs",
            config_file_parser_class=configargparse.YAMLConfigFileParser,
            formatter_class=configargparse.ArgumentDefaultsHelpFormatter)
    # general configuration
    parser.add('--config', is_config_file=True, help='config file path')
    parser.add('--config2', is_config_file=True,
               help='second config file path that overwrites the settings in `--config`.')
    parser.add('--config3', is_config_file=True,
               help='third config file path that overwrites the settings in `--config` and `--config2`.')

    parser.add_argument('--ngpu', default=None, type=int,
                        help='Number of GPUs. If not given, use all visible devices')
    parser.add_argument('--train-dtype', default="float32",
                        choices=["float16", "float32", "float64", "O0", "O1", "O2", "O3"],
                        help='Data type for training (only pytorch backend). '
                        'O0,O1,.. flags require apex. See https://nvidia.github.io/apex/amp.html#opt-levels')
    parser.add_argument('--backend', default='chainer', type=str,
                        choices=['chainer', 'pytorch'],
                        help='Backend library')
    parser.add_argument('--outdir', type=str, required=required,
                        help='Output directory')
    parser.add_argument('--debugmode', default=1, type=int,
                        help='Debugmode')
    parser.add_argument('--dict', required=required,
                        help='Dictionary')
    parser.add_argument('--seed', default=1, type=int,
                        help='Random seed')
    parser.add_argument('--debugdir', type=str,
                        help='Output directory for debugging')
    parser.add_argument('--resume', '-r', default='', nargs='?',
                        help='Resume the training from snapshot')
    parser.add_argument('--minibatches', '-N', type=int, default='-1',
                        help='Process only N minibatches (for debug)')
    parser.add_argument('--verbose', '-V', default=0, type=int,
                        help='Verbose option')
    parser.add_argument('--tensorboard-dir', default=None, type=str, nargs='?', help="Tensorboard log dir path")
    parser.add_argument('--report-interval-iters', default=100, type=int,
                        help="Report interval iterations")
    parser.add_argument('--save-interval-iters', default=0, type=int,
                        help="Save snapshot interval iterations")
    # task related
    parser.add_argument('--train-json', type=str, default=None,
                        help='Filename of train label data (json)')
    parser.add_argument('--valid-json', type=str, default=None,
                        help='Filename of validation label data (json)')
    # network architecture
    parser.add_argument('--model-module', type=str, default=None,
                        help='model defined module (default: espnet.nets.xxx_backend.e2e_asr:E2E)')
    # loss related
    parser.add_argument('--ctc_type', default='warpctc', type=str,
                        choices=['builtin', 'warpctc'],
                        help='Type of CTC implementation to calculate loss.')
    parser.add_argument('--mtlalpha', default=0.5, type=float,
                        help='Multitask learning coefficient, alpha: alpha*ctc_loss + (1-alpha)*att_loss ')
    parser.add_argument('--lsm-type', const='', default='', type=str, nargs='?', choices=['', 'unigram'],
                        help='Apply label smoothing with a specified distribution type')
    parser.add_argument('--lsm-weight', default=0.0, type=float,
                        help='Label smoothing weight')
    # recognition options to compute CER/WER
    parser.add_argument('--report-cer', default=False, action='store_true',
                        help='Compute CER on development set')
    parser.add_argument('--report-wer', default=False, action='store_true',
                        help='Compute WER on development set')
    parser.add_argument('--nbest', type=int, default=1,
                        help='Output N-best hypotheses')
    parser.add_argument('--beam-size', type=int, default=4,
                        help='Beam size')
    parser.add_argument('--penalty', default=0.0, type=float,
                        help='Incertion penalty')
    parser.add_argument('--maxlenratio', default=0.0, type=float,
                        help="""Input length ratio to obtain max output length.
                        If maxlenratio=0.0 (default), it uses a end-detect function
                        to automatically find maximum hypothesis lengths""")
    parser.add_argument('--minlenratio', default=0.0, type=float,
                        help='Input length ratio to obtain min output length')
    parser.add_argument('--ctc-weight', default=0.3, type=float,
                        help='CTC weight in joint decoding')
    parser.add_argument('--rnnlm', type=str, default=None,
                        help='RNNLM model file to read')
    parser.add_argument('--rnnlm-conf', type=str, default=None,
                        help='RNNLM model config file to read')
    parser.add_argument('--lm-weight', default=0.1, type=float,
                        help='RNNLM weight.')
    parser.add_argument('--sym-space', default='<space>', type=str,
                        help='Space symbol')
    parser.add_argument('--sym-blank', default='<blank>', type=str,
                        help='Blank symbol')
    # minibatch related
    parser.add_argument('--sortagrad', default=0, type=int, nargs='?',
                        help="How many epochs to use sortagrad for. 0 = deactivated, -1 = all epochs")
    parser.add_argument('--batch-count', default='auto', choices=BATCH_COUNT_CHOICES,
                        help='How to count batch_size. The default (auto) will find how to count by args.')
    parser.add_argument('--batch-size', '--batch-seqs', '-b', default=0, type=int,
                        help='Maximum seqs in a minibatch (0 to disable)')
    parser.add_argument('--batch-bins', default=0, type=int,
                        help='Maximum bins in a minibatch (0 to disable)')
    parser.add_argument('--batch-frames-in', default=0, type=int,
                        help='Maximum input frames in a minibatch (0 to disable)')
    parser.add_argument('--batch-frames-out', default=0, type=int,
                        help='Maximum output frames in a minibatch (0 to disable)')
    parser.add_argument('--batch-frames-inout', default=0, type=int,
                        help='Maximum input+output frames in a minibatch (0 to disable)')
    parser.add_argument('--maxlen-in', '--batch-seq-maxlen-in', default=800, type=int, metavar='ML',
                        help='When --batch-count=seq, batch size is reduced if the input sequence length > ML.')
    parser.add_argument('--maxlen-out', '--batch-seq-maxlen-out', default=150, type=int, metavar='ML',
                        help='When --batch-count=seq, batch size is reduced if the output sequence length > ML')
    parser.add_argument('--n-iter-processes', default=0, type=int,
                        help='Number of processes of iterator')
    parser.add_argument('--preprocess-conf', type=str, default=None, nargs='?',
                        help='The configuration file for the pre-processing')
    # optimization related
    parser.add_argument('--opt', default='adadelta', type=str,
                        choices=['adadelta', 'adam', 'noam'],
                        help='Optimizer')
    parser.add_argument('--accum-grad', default=1, type=int,
                        help='Number of gradient accumuration')
    parser.add_argument('--eps', default=1e-8, type=float,
                        help='Epsilon constant for optimizer')
    parser.add_argument('--eps-decay', default=0.01, type=float,
                        help='Decaying ratio of epsilon')
    parser.add_argument('--weight-decay', default=0.0, type=float,
                        help='Weight decay ratio')
    parser.add_argument('--criterion', default='acc', type=str,
                        choices=['loss', 'acc'],
                        help='Criterion to perform epsilon decay')
    parser.add_argument('--threshold', default=1e-4, type=float,
                        help='Threshold to stop iteration')
    parser.add_argument('--epochs', '-e', default=30, type=int,
                        help='Maximum number of epochs')
    parser.add_argument('--early-stop-criterion', default='validation/main/acc', type=str, nargs='?',
                        help="Value to monitor to trigger an early stopping of the training")
    parser.add_argument('--patience', default=3, type=int, nargs='?',
                        help="Number of epochs to wait without improvement before stopping the training")
    parser.add_argument('--grad-clip', default=5, type=float,
                        help='Gradient norm threshold to clip')
    parser.add_argument('--num-save-attention', default=3, type=int,
                        help='Number of samples of attention to be saved')
    parser.add_argument('--grad-noise', type=strtobool, default=False,
                        help='The flag to switch to use noise injection to gradients during training')
    # asr_mix related
    parser.add_argument('--num-spkrs', default=1, type=int,
                        choices=[1, 2],
                        help='Number of speakers in the speech.')
    # decoder related
    parser.add_argument('--context-residual', default=False, type=strtobool, nargs='?',
                        help='The flag to switch to use context vector residual in the decoder network')
    parser.add_argument('--replace-sos', default=False, nargs='?',
                        help='Replace <sos> in the decoder with a target language ID \
                              (the first token in the target sequence)')
    # finetuning related
    parser.add_argument('--enc-init', default=None, type=str,
                        help='Pre-trained ASR model to initialize encoder.')
    parser.add_argument('--enc-init-mods', default='enc.enc.',
                        type=lambda s: [str(mod) for mod in s.split(',') if s != ''],
                        help='List of encoder modules to initialize, separated by a comma.')
    parser.add_argument('--dec-init', default=None, type=str,
                        help='Pre-trained ASR, MT or LM model to initialize decoder.')
    parser.add_argument('--dec-init-mods', default='att., dec.',
                        type=lambda s: [str(mod) for mod in s.split(',') if s != ''],
                        help='List of decoder modules to initialize, separated by a comma.')
    # front end related
    parser.add_argument('--use-frontend', type=strtobool, default=False,
                        help='The flag to switch to use frontend system.')

    # WPE related
    parser.add_argument('--use-wpe', type=strtobool, default=False,
                        help='Apply Weighted Prediction Error')
    parser.add_argument('--wtype', default='blstmp', type=str,
                        choices=['lstm', 'blstm', 'lstmp', 'blstmp', 'vgglstmp', 'vggblstmp', 'vgglstm', 'vggblstm',
                                 'gru', 'bgru', 'grup', 'bgrup', 'vgggrup', 'vggbgrup', 'vgggru', 'vggbgru'],
                        help='Type of encoder network architecture '
                             'of the mask estimator for WPE. '
                             '')
    parser.add_argument('--wlayers', type=int, default=2,
                        help='')
    parser.add_argument('--wunits', type=int, default=300,
                        help='')
    parser.add_argument('--wprojs', type=int, default=300,
                        help='')
    parser.add_argument('--wdropout-rate', type=float, default=0.0,
                        help='')
    parser.add_argument('--wpe-taps', type=int, default=5,
                        help='')
    parser.add_argument('--wpe-delay', type=int, default=3,
                        help='')
    parser.add_argument('--use-dnn-mask-for-wpe', type=strtobool,
                        default=False,
                        help='Use DNN to estimate the power spectrogram. '
                             'This option is experimental.')
    # Beamformer related
    parser.add_argument('--use-beamformer', type=strtobool,
                        default=True, help='')
    parser.add_argument('--btype', default='blstmp', type=str,
                        choices=['lstm', 'blstm', 'lstmp', 'blstmp', 'vgglstmp', 'vggblstmp', 'vgglstm', 'vggblstm',
                                 'gru', 'bgru', 'grup', 'bgrup', 'vgggrup', 'vggbgrup', 'vgggru', 'vggbgru'],
                        help='Type of encoder network architecture '
                             'of the mask estimator for Beamformer.')
    parser.add_argument('--blayers', type=int, default=2,
                        help='')
    parser.add_argument('--bunits', type=int, default=300,
                        help='')
    parser.add_argument('--bprojs', type=int, default=300,
                        help='')
    parser.add_argument('--badim', type=int, default=320,
                        help='')
    parser.add_argument('--bnmask', type=int, default=2,
                        help='Number of beamforming masks, '
                             'default is 2 for [speech, noise].')
    parser.add_argument('--ref-channel', type=int, default=-1,
                        help='The reference channel used for beamformer. '
                             'By default, the channel is estimated by DNN.')
    parser.add_argument('--bdropout-rate', type=float, default=0.0,
                        help='')
    # Feature transform: Normalization
    parser.add_argument('--stats-file', type=str, default=None,
                        help='The stats file for the feature normalization')
    parser.add_argument('--apply-uttmvn', type=strtobool, default=True,
                        help='Apply utterance level mean '
                             'variance normalization.')
    parser.add_argument('--uttmvn-norm-means', type=strtobool,
                        default=True, help='')
    parser.add_argument('--uttmvn-norm-vars', type=strtobool, default=False,
                        help='')
    # Feature transform: Fbank
    parser.add_argument('--fbank-fs', type=int, default=16000,
                        help='The sample frequency used for '
                             'the mel-fbank creation.')
    parser.add_argument('--n-mels', type=int, default=80,
                        help='The number of mel-frequency bins.')
    parser.add_argument('--fbank-fmin', type=float, default=0.,
                        help='')
    parser.add_argument('--fbank-fmax', type=float, default=None,
                        help='')
    return parser


def main(cmd_args):
    """Run the main training function."""
    parser = get_parser()
    args, _ = parser.parse_known_args(cmd_args)
    if args.backend == "chainer" and args.train_dtype != "float32":
        raise NotImplementedError(
            f"chainer backend does not support --train-dtype {args.train_dtype}."
            "Use --dtype float32.")
    if args.ngpu == 0 and args.train_dtype in ("O0", "O1", "O2", "O3", "float16"):
        raise ValueError(f"--train-dtype {args.train_dtype} does not support the CPU backend.")

    from espnet.utils.dynamic_import import dynamic_import
    if args.model_module is None:
        model_module = "espnet.nets." + args.backend + "_backend.e2e_asr:E2E"
    else:
        model_module = args.model_module
    model_class = dynamic_import(model_module)
    model_class.add_arguments(parser)

    args = parser.parse_args(cmd_args)
    args.model_module = model_module
    if 'chainer_backend' in args.model_module:
        args.backend = 'chainer'
    if 'pytorch_backend' in args.model_module:
        args.backend = 'pytorch'

    # logging info
    if args.verbose > 0:
        logging.basicConfig(
            level=logging.INFO, format='%(asctime)s (%(module)s:%(lineno)d) %(levelname)s: %(message)s')
    else:
        logging.basicConfig(
            level=logging.WARN, format='%(asctime)s (%(module)s:%(lineno)d) %(levelname)s: %(message)s')
        logging.warning('Skip DEBUG/INFO messages')

    # If --ngpu is not given,
    #   1. if CUDA_VISIBLE_DEVICES is set, all visible devices
    #   2. if nvidia-smi exists, use all devices
    #   3. else ngpu=0
    if args.ngpu is None:
        cvd = os.environ.get("CUDA_VISIBLE_DEVICES")
        if cvd is not None:
            ngpu = len(cvd.split(','))
        else:
            logging.warning("CUDA_VISIBLE_DEVICES is not set.")
            try:
                p = subprocess.run(['nvidia-smi', '-L'],
                                   stdout=subprocess.PIPE,
                                   stderr=subprocess.PIPE)
            except (subprocess.CalledProcessError, FileNotFoundError):
                ngpu = 0
            else:
                ngpu = len(p.stderr.decode().split('\n')) - 1
    else:
        ngpu = args.ngpu
    logging.info(f"ngpu: {ngpu}")

    # display PYTHONPATH
    logging.info('python path = ' + os.environ.get('PYTHONPATH', '(None)'))

    # set random seed
    logging.info('random seed = %d' % args.seed)
    random.seed(args.seed)
    np.random.seed(args.seed)

    # load dictionary for debug log
    if args.dict is not None:
        with open(args.dict, 'rb') as f:
            dictionary = f.readlines()
        char_list = [entry.decode('utf-8').split(' ')[0]
                     for entry in dictionary]
        char_list.insert(0, '<blank>')
        char_list.append('<eos>')
        args.char_list = char_list
    else:
        args.char_list = None

    # train
    logging.info('backend = ' + args.backend)

    if args.num_spkrs == 1:
        if args.backend == "chainer":
            from espnet.asr.chainer_backend.asr import train
            train(args)
        elif args.backend == "pytorch":
            from espnet.asr.pytorch_backend.asr import train
            train(args)
        else:
            raise ValueError("Only chainer and pytorch are supported.")
    else:
        # FIXME(kamo): Support --model-module
        if args.backend == "pytorch":
            from espnet.asr.pytorch_backend.asr_mix import train
            train(args)
        else:
            raise ValueError("Only pytorch is supported.")


if __name__ == '__main__':
    mp.set_start_method('spawn')
    main(sys.argv[1:])<|MERGE_RESOLUTION|>--- conflicted
+++ resolved
@@ -4,14 +4,8 @@
 # Copyright 2017 Tomoki Hayashi (Nagoya University)
 #  Apache 2.0  (http://www.apache.org/licenses/LICENSE-2.0)
 
-<<<<<<< HEAD
 """End-to-end speech recognition model training script."""
 
-import configargparse
-=======
-"""Automatic speech recognition model training script."""
-
->>>>>>> a39c7eb8
 import logging
 import multiprocessing as mp
 import os
