--- conflicted
+++ resolved
@@ -32,11 +32,8 @@
         'tensorboardX>=1.4',
         'pillow>=5.3.0',
         'nara_wpe',
-<<<<<<< HEAD
         'nltk',
-=======
         'kaldiio'
->>>>>>> b1dd5f0c
     ],
     'setup': ['numpy', 'pytest-runner'],
     'test': [
