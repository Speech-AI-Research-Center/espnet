PYTHON := /usr/bin/python2.7
<<<<<<< HEAD
TH_VERSION := 1.0.0
=======
TH_VERSION := 1.0.0  # 0.4.1 or 1.0.0
>>>>>>> 99697c28
KALDI =
GCC_VERSION := $(shell gcc -dumpversion)

.PHONY: all clean

all: venv chainer_patch.done kaldi.done nkf.done warp-ctc.done chainer_ctc.done sentencepiece.done kaldiio pytorch_complex moses

all_python: venv chainer_patch.done warp-ctc.done chainer_ctc.done

ifneq ($(strip $(KALDI)),)
kaldi.done:
	ln -s $(KALDI) kaldi
	touch kaldi.done
else
kaldi.done:
	test -d kaldi || git clone https://github.com/kaldi-asr/kaldi.git
	cd kaldi/tools; $(MAKE) all
	cd kaldi/src; ./configure --shared --use-cuda=no; $(MAKE) depend; $(MAKE) all
	touch kaldi.done
endif

venv:
	test -d venv || virtualenv -p $(PYTHON) venv

espnet.done: venv
	. venv/bin/activate; pip install pip --upgrade
	. venv/bin/activate; pip install -e ..
	. venv/bin/activate; pip install cupy==5.0.0 torch==$(TH_VERSION) matplotlib
	touch espnet.done

kaldiio: venv
	. venv/bin/activate; pip install git+https://github.com/nttcslab-sp/kaldiio.git

pytorch_complex: venv
	# Require python>=3.6, pytorch>=1.0
	. venv/bin/activate; pip install git+https://github.com/kamo-naoyuki/pytorch_complex

chainer_patch.done: espnet.done
	$(eval FILENAME := $(shell find venv/lib -name "multiprocess_iterator.py"))
	patch $(FILENAME) < prefetch.patch
	touch chainer_patch.done

nkf.done:
	rm -rf nkf
	mkdir -p nkf
	cd nkf; wget https://ja.osdn.net/dl/nkf/nkf-2.1.4.tar.gz
	cd nkf; tar zxvf nkf-2.1.4.tar.gz; cd nkf-2.1.4; $(MAKE) prefix=.
	touch nkf.done

warp-ctc.done: espnet.done
	rm -rf warp-ctc
	git clone https://github.com/jnishi/warp-ctc.git
	# Note(kamo): Requires gcc>=4.9 to build extensions with pytorch>=1.0
	if . venv/bin/activate && python -c 'import torch as t;assert t.__version__[0] == "1"' &> /dev/null; then \
        . venv/bin/activate && python -c "from distutils.version import LooseVersion as V;assert V('$(GCC_VERSION)') >= V('4.9'), 'Requires gcc>=4.9'"; \
	fi
	if . venv/bin/activate && python -c 'import torch as t;assert t.__version__[0] == "1"' &> /dev/null; then \
        cd warp-ctc; git checkout -b pytorch-1.0.0 remotes/origin/pytorch-1.0.0; \
    fi
	. venv/bin/activate; cd warp-ctc && mkdir build && cd build && cmake .. && make -j4 ; true
	. venv/bin/activate; pip install cffi
	. venv/bin/activate; cd warp-ctc/pytorch_binding && python setup.py install # maybe need to: apt-get install python-dev
	touch warp-ctc.done

chainer_ctc.done: espnet.done
	rm -rf chainer_ctc
	git clone https://github.com/jheymann85/chainer_ctc.git
	. venv/bin/activate; pip install cython
	. venv/bin/activate; cd chainer_ctc && chmod +x install_warp-ctc.sh && ./install_warp-ctc.sh ; true
	. venv/bin/activate; cd chainer_ctc && pip install .
	touch chainer_ctc.done

sentencepiece.done:
	rm -rf sentencepiece
	git clone https://github.com/google/sentencepiece.git
	cd sentencepiece && mkdir build && cd build && (cmake3 .. || cmake ..) && $(MAKE)
	touch sentencepiece.done

moses:
	git clone https://github.com/moses-smt/mosesdecoder.git moses

clean:
	rm -fr kaldi venv nkf warp-ctc chainer_ctc sentencepiece moses
	rm -f miniconda.sh
	rm -rf *.done
	find . -iname "*.pyc" -delete

clean_python:
	rm -fr venv warp-ctc chainer_ctc kaldi-io-for-python
	rm -f miniconda.sh
	rm -rf chainer_patch.done warp-ctc.done chainer_ctc.done
	find . -iname "*.pyc" -delete<|MERGE_RESOLUTION|>--- conflicted
+++ resolved
@@ -1,9 +1,5 @@
 PYTHON := /usr/bin/python2.7
-<<<<<<< HEAD
-TH_VERSION := 1.0.0
-=======
 TH_VERSION := 1.0.0  # 0.4.1 or 1.0.0
->>>>>>> 99697c28
 KALDI =
 GCC_VERSION := $(shell gcc -dumpversion)
 
