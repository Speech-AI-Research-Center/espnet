--- conflicted
+++ resolved
@@ -82,26 +82,6 @@
 # Your script logic here, using $LANGUAGE
 if [[ "$lang" == "hanlo" ]]; then
     echo "Hanlo"
-<<<<<<< HEAD
-    cat data/Train/hanlo.txt > data/train/text
-    cat data/Eval/hanlo.txt >> data/train/text
-    cat data/Test/hanlo.txt >> data/train/text
-elif [[ "$lang" == "tailo" ]]; then
-    echo "Hanlo"
-    cat data/Train/tailo.txt > data/train/text
-    cat data/Eval/tailo.txt >> data/train/text
-    cat data/Test/tailo.txt >> data/train/text
-elif [[ "$lang" == "tailo-tone" ]]; then
-    echo "Hanlo"
-    cat data/Train/tailo-tone.txt > data/train/text
-    cat data/Eval/tailo-tone.txt >> data/train/text
-    cat data/Test/tailo-tone.txt >> data/train/text
-elif [[ "$lang" == "tailo-toneless" ]]; then
-    echo "tailo-toneless"
-    cat data/Train/tailo-toneless.txt > data/train/text
-    cat data/Eval/tailo-toneless.txt >> data/train/text
-    cat data/Test/tailo-toneless.txt >> data/train/text
-=======
     cp downloads/TAT-MOE-Lavalier/Train/hanlo.txt data/train/text
     cat downloads/TAT-MOE-Lavalier/Eval/hanlo.txt >> data/train/text
     cat downloads/TAT-MOE-Lavalier/Test/hanlo.txt >> data/train/text
@@ -132,7 +112,6 @@
 
     cp  downloads/tat_open_source_final/tat_open_source/dev/tailo-toneless data/eval/text
     cp  downloads/tat_open_source_final/tat_open_source/test/tailo-toneless data/test/text
->>>>>>> 032d7da9
 else
     echo "Unsupported language: $lang"
     exit 1
