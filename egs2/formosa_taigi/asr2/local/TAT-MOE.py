--- conflicted
+++ resolved
@@ -180,18 +180,6 @@
         tailo_tone_lines.append(f"{ID} {tailo_numbered}\n")
         tailo_toneless_lines.append(f"{ID} {tailo_toneless}\n")
 
-<<<<<<< HEAD
-    with open("data/"+subset+'/'+'hanlo.txt', 'w', encoding='utf-8') as f:
-        f.writelines(hanlo_lines)
-    
-    with open("data/"+subset+'/'+'tailo.txt', 'w', encoding='utf-8') as f:
-        f.writelines(tailo_lines)
-    
-    with open("data/"+subset+'/'+'tailo-tone.txt', 'w', encoding='utf-8') as f:
-        f.writelines(tailo_tone_lines)
-    
-    with open("data/"+subset+'/'+'tailo-toneless.txt', 'w', encoding='utf-8') as f:
-=======
     with open("downloads/TAT-MOE-Lavalier/"+subset+'/'+'hanlo.txt', 'w', encoding='utf-8') as f:
         f.writelines(hanlo_lines)
     
@@ -202,7 +190,6 @@
         f.writelines(tailo_tone_lines)
     
     with open("downloads/TAT-MOE-Lavalier/"+subset+'/'+'tailo-toneless.txt', 'w', encoding='utf-8') as f:
->>>>>>> 032d7da9
         f.writelines(tailo_toneless_lines)
 
 # Example usage
