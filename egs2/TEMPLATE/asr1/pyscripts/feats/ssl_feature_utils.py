import json
import logging
import os
import re
import sys
from typing import List, Optional, Tuple, Union

import numpy as np
import soundfile as sf
import torch
import torchaudio

from espnet2.asr.frontend.s3prl import S3prlFrontend
from espnet2.iterators.sequence_iter_factory import SequenceIterFactory
from espnet2.samplers.num_elements_batch_sampler import NumElementsBatchSampler
from espnet2.train.collate_fn import CommonCollateFn
from espnet2.train.dataset import ESPnetDataset
from espnet.utils.cli_writers import file_writer_helper

logging.basicConfig(
    format="%(asctime)s | %(levelname)s | %(name)s | %(message)s",
    datefmt="%Y-%m-%d %H:%M:%S",
    level=os.environ.get("LOGLEVEL", "INFO").upper(),
    stream=sys.stdout,
)
logger = logging.getLogger("s3prl_feature_loader")


def format_feature_conf_str(feature_conf: str):
    # 1. removing any extraneous white spaces
    feature_conf = re.sub(r"\s", "", feature_conf)
    # Surrounding any word/path with "
    feature_conf = re.sub(r"([\w\.\-/]+)", r'"\1"', feature_conf)
    # Replacing = with :
    feature_conf = re.sub(r"=", ": ", feature_conf)
    try:
        feature_conf = json.loads(feature_conf)
    except Exception as e:
        logger.warning(f"Failure in parsing feature_conf {feature_conf}")
        raise e
    return feature_conf


def build_data_iterator(
    rspecifier: str,
    in_filetype: str,
    utt2num_samples: str,
    batch_bins: Optional[int] = 1,
):
    dataset = ESPnetDataset(
        [(rspecifier[4:], "speech", in_filetype)],
        preprocess=None,
    )
    sampler = NumElementsBatchSampler(
        batch_bins=batch_bins,
        shape_files=[utt2num_samples],
    )
    batches = list(sampler)
    iterator = SequenceIterFactory(
        dataset=dataset,
        batches=batches,
        collate_fn=CommonCollateFn(float_pad_value=0.0, int_pad_value=-1),
        num_workers=2,
    ).build_iter(0)
    return iterator


def dump_feature(
    reader,
    in_filetype: str,
    rspecifier: str,
    out_filetype: str,
    wspecifier: str,
    utt2num_samples: Optional[str] = None,
    batch_bins: Optional[int] = None,
    write_num_frames: bool = None,
):
    assert os.path.exists(utt2num_samples), f"{utt2num_samples} does not exist."

    iterator = build_data_iterator(rspecifier, in_filetype, utt2num_samples, batch_bins)

    with file_writer_helper(
        wspecifier,
        filetype=out_filetype,
        write_num_frames=write_num_frames,
    ) as writer:
<<<<<<< HEAD
        for utt, mat in file_reader_helper(rspecifier, in_filetype):
            if is_scipy_wav_style(mat):
                # If data is sound file, then got as Tuple[int, ndarray]
                rate, mat = mat
                mat = mat.astype(np.float64, order="C")
                if in_filetype == "sound":
                    mat = mat / 32768.0
            nsample = len(mat)
            feat = reader.get_feats(mat, nsample).numpy()
            writer[utt] = feat
=======
        for utt_ids, data in iterator:
            feats, feats_lens = reader.get_feats(data["speech"], data["speech_lengths"])
            for idx, utt in enumerate(utt_ids):
                writer[utt] = feats[idx][: feats_lens[idx]].numpy()
>>>>>>> aee93f9e
    logger.info("finished successfully")


class BaseFeatureReader(object):
    def __init__(self):
        raise NotImplementedError

    def load_audio(self, path: str, ref_len: Optional[int] = None):
        wav, sr = sf.read(path)
        assert sr == self.sample_rate, sr
        if wav.ndim == 2:
            wav = wav.mean(-1)
        if ref_len is not None and abs(ref_len - len(wav)) > 160:
            logging.warning(f"ref {ref_len} != read {len(wav)} ({path})")
        return wav

    def preprocess_data(
        self,
        data: Union[str, np.ndarray, list, torch.Tensor],
        data_lens: Union[int, List[int], torch.Tensor],
        ref_len: Optional[int] = None,
    ) -> Tuple[torch.Tensor, torch.Tensor]:
        if isinstance(data, torch.Tensor):
            return data, data_lens
        elif isinstance(data, str):
            batch_size = 1
            x = self.load_audio(data, ref_len=ref_len)
        elif isinstance(data, np.ndarray):
            batch_size = 1
            x = data
        else:
            raise TypeError(f"Unexpected data type of argument 1: {type(data)}.")
        x = torch.from_numpy(x).view(batch_size, -1).float()
        x_lens = torch.tensor([data_lens]).long()
        return x, x_lens

    def get_feats(
        self, data: torch.Tensor, data_lens: torch.Tensor, ref_len: Optional[int] = None
    ):
        raise NotImplementedError


class MfccFeatureReader(BaseFeatureReader):
    def __init__(
        self,
        sample_rate: int = 16000,
        **kwargs,  # placeholder for unused arguments
    ):
        self.sample_rate = sample_rate
        self.frame_length = 25 * sample_rate / 1000
        self.frame_shift = 10 * sample_rate / 1000

    def get_feats(
        self,
        data: torch.Tensor,
        data_lens: torch.Tensor,
        ref_len: Optional[int] = None,
    ) -> Tuple[List[torch.Tensor], List[int]]:
        feats, feats_lens = [], []
        with torch.no_grad():
            x, x_lens = self.preprocess_data(data, data_lens)
            batch_size = x.shape[0]
            for i in range(batch_size):
                mfcc = torchaudio.compliance.kaldi.mfcc(
                    waveform=x[i : i + 1],
                    sample_frequency=self.sample_rate,
                    use_energy=False,
                ).transpose(
                    0, 1
                )  # (freq, time)
                delta = torchaudio.functional.compute_deltas(mfcc)
                ddelta = torchaudio.functional.compute_deltas(delta)
                concat = (
                    torch.cat([mfcc, delta, ddelta], dim=0).transpose(0, 1).contiguous()
                )
                feats.append(concat)
                feats_lens.append(
                    int((x_lens[i] - self.frame_length) // self.frame_shift + 1)
                )
        return feats, feats_lens


class HubertFeatureReader(BaseFeatureReader):
    def __init__(
        self,
        hubert_url,
        hubert_dir_path,
        layer,
        sample_rate=16000,
        max_chunk=1600000,
        use_gpu=True,
    ):
        self.sample_rate = sample_rate

        self.device = "cuda" if use_gpu and torch.cuda.is_available() else "cpu"
        from espnet2.asr.encoder.hubert_encoder import FairseqHubertEncoder

        e = FairseqHubertEncoder(0, hubert_url, hubert_dir_path)
        self.model = e.encoders.to(self.device).eval()

        self.layer = layer
        self.max_chunk = max_chunk
        logger.info(f" max_chunk = {self.max_chunk}")

    def get_feats(
        self,
        data: torch.Tensor,
        data_lens: torch.Tensor,
        ref_len: Optional[int] = None,
    ) -> Tuple[torch.Tensor, torch.Tensor]:
        with torch.no_grad():
            x, x_lens = self.preprocess_data(data, data_lens)
            x = x.to(self.device)
            mask = x.zeros_like(x, dtype=torch.long)
            for i in range(x.shape[0]):
                mask[i, x_lens[i] :].fill_(1)

            feats, feats_padding_mask = [], []
            for start in range(0, x.size(1), self.max_chunk):
                x_chunk = x[:, start : start + self.max_chunk]
                feat_chunk, feat_mask = self.model.extract_features(
                    source=x_chunk,
                    padding_mask=mask[:, start : start + self.max_chunk],
                    mask=False,
                    output_layer=self.layer,
                )
                feats.append(feat_chunk)
                feats_padding_mask.append(feat_mask)

        feats = torch.cat(feats, 1).cpu()
        feats_padding_mask = torch.cat(feats_padding_mask, 1).cpu()
        feats_lens = (1 - feats_padding_mask).sum(dim=1)
        return feats, feats_lens


class ESPnetHubertFeatureReader(BaseFeatureReader):
    def __init__(
        self,
        hubert_model_path,
        layer,
        sample_rate=16000,
        max_chunk=1600000,
        use_gpu=True,
    ):
        self.sample_rate = sample_rate

        self.device = "cuda" if use_gpu and torch.cuda.is_available() else "cpu"
        from espnet2.tasks.hubert import HubertTask

        hubert_model, hubert_train_args = HubertTask.build_model_from_file(
            None,
            hubert_model_path,
            self.device,
        )
        self.model = hubert_model.encoder.hubert_pretrain_model.to(self.device).eval()

        self.layer = layer
        self.max_chunk = max_chunk
        logger.info(f" max_chunk = {self.max_chunk}")

    def get_feats(
        self,
        data: torch.Tensor,
        data_lens: torch.Tensor,
        ref_len: Optional[int] = None,
    ) -> Tuple[torch.Tensor, torch.Tensor]:
        with torch.inference_mode():
            x, x_lens = self.preprocess_data(data, data_lens)
            x = x.to(self.device)
            x_lens = x_lens.to(self.device)

            feats, feats_lens = self.model.wav2vec2.extract_features(
                waveforms=x,
                lengths=x_lens,
                num_layers=self.layer,
            )
            feats = feats[-1].cpu()  # (batchsize, time, feat_dim)
        return feats, feats_lens


class S3PRLFeatureReader(BaseFeatureReader):
    def __init__(
        self,
        fs: Union[int, str] = 16000,
        s3prl_conf: Optional[dict] = None,
        download_dir: str = None,
        multilayer_feature: bool = False,
        layer: int = -1,
        use_gpu: bool = True,
    ):
        self.model = S3prlFrontend(
            fs=fs,
            frontend_conf=s3prl_conf,
            download_dir=download_dir,
            multilayer_feature=multilayer_feature,
            layer=layer,
        )
        self.device = "cuda" if use_gpu and torch.cuda.is_available() else "cpu"
        self.model = self.model.to(self.device)

    def get_feats(
        self,
        data: torch.Tensor,
        data_lens: torch.Tensor,
        ref_len: Optional[int] = None,
    ) -> Tuple[torch.Tensor, torch.Tensor]:
        with torch.no_grad():
            x, x_lens = self.preprocess_data(data, data_lens)
            x = x.to(self.device)

            feats, feats_lens = self.model(x, x_lens)
        feats = feats.cpu()
        feats_lens = feats_lens.cpu()
        return feats, feats_lens<|MERGE_RESOLUTION|>--- conflicted
+++ resolved
@@ -84,23 +84,10 @@
         filetype=out_filetype,
         write_num_frames=write_num_frames,
     ) as writer:
-<<<<<<< HEAD
-        for utt, mat in file_reader_helper(rspecifier, in_filetype):
-            if is_scipy_wav_style(mat):
-                # If data is sound file, then got as Tuple[int, ndarray]
-                rate, mat = mat
-                mat = mat.astype(np.float64, order="C")
-                if in_filetype == "sound":
-                    mat = mat / 32768.0
-            nsample = len(mat)
-            feat = reader.get_feats(mat, nsample).numpy()
-            writer[utt] = feat
-=======
         for utt_ids, data in iterator:
             feats, feats_lens = reader.get_feats(data["speech"], data["speech_lengths"])
             for idx, utt in enumerate(utt_ids):
                 writer[utt] = feats[idx][: feats_lens[idx]].numpy()
->>>>>>> aee93f9e
     logger.info("finished successfully")
 
 
