#!/usr/bin/env python

# Copyright 2017 Johns Hopkins University (Shinji Watanabe)
#  Apache 2.0  (http://www.apache.org/licenses/LICENSE-2.0)

import sys
import logging
import six
import math

import numpy as np

import chainer
import chainer.functions as F
import chainer.links as L
from chainer import reporter

CTC_LOSS_THRESHOLD = 10000
MAX_DECODER_OUTPUT = 5


def _ilens_to_index(ilens):
    x = np.zeros(len(ilens), dtype=np.int32)
    for i in range(1, len(ilens)):
        x[i] = x[i - 1] + ilens[i - 1]
    return x[1:]


def _subsamplex(x, n):
    x = [F.get_item(xx, (slice(None, None, n), slice(None))) for xx in x]
    ilens = [xx.shape[0] for xx in x]
    return x, ilens


# get output dim for latter BLSTM
def _get_vgg2l_odim(idim, in_channel=3, out_channel=128):
    idim = idim / in_channel
    idim = np.ceil(np.array(idim, dtype=np.float32) / 2)  # 1st max pooling
    idim = np.ceil(np.array(idim, dtype=np.float32) / 2)  # 2nd max pooling
    idim = np.array(idim, dtype=np.int32)
    return idim * out_channel  # numer of channels


def linear_tensor(linear, x):
    '''
    Apply linear matrix operation only for the last dimension of a tensor

    :param Link linear: Linear link (M x N matrix)
    :param Variable x: Tensor (D_1 x D_2 x ... x M matrix)
    :return:
    :param Variable x: Tensor (D_1 x D_2 x ... x N matrix)
    '''
    dim = 1
    shapes = list(x.shape[:-1])
    for d in shapes:
        dim = dim * d
    y = linear(F.reshape(x, (dim, x.shape[-1])))
    shapes.append(y.shape[-1])

    return F.reshape(y, shapes)


# TODO merge Loss and E2E: there is no need to make these separately
class Loss(chainer.Chain):
    def __init__(self, predictor, mtlalpha):
        super(Loss, self).__init__()
        self.mtlalpha = mtlalpha
        self.loss = None
        self.accuracy = None

        with self.init_scope():
            self.predictor = predictor

    def __call__(self, x):
        '''

        :param x:
        :return:
        '''
        self.loss = None
        loss_ctc, loss_att, acc = self.predictor(x)
        alpha = self.mtlalpha
        self.loss = alpha * loss_ctc + (1 - alpha) * loss_att

        if self.loss.data < CTC_LOSS_THRESHOLD and not math.isnan(self.loss.data):
            reporter.report({'loss_ctc': loss_ctc}, self)
            reporter.report({'loss_att': loss_att}, self)
            reporter.report({'acc': acc}, self)

            logging.info('mtl loss:' + str(self.loss.data))
            reporter.report({'loss': self.loss}, self)
        else:
            logging.warning('loss (=%f) is not correct', self.loss.data)

        return self.loss


class E2E(chainer.Chain):
    def __init__(self, idim, odim, args):
        super(E2E, self).__init__()
        self.etype = args.etype
        self.verbose = args.verbose
        self.char_list = args.char_list
        self.outdir = args.outdir

        # below means the last number becomes eos/sos ID
        # note that sos/eos IDs are identical
        self.sos = odim - 1
        self.eos = odim - 1

        # subsample info
        subsample = np.ones(args.elayers + 1, dtype=np.int)  # +1 means input (+1) and layers outputs (args.elayer)
        if args.etype == 'blstmp':
            ss = args.subsample.split("_")
            for j in range(min(args.elayers + 1, len(ss))):
                subsample[j] = int(ss[j])
        else:
            logging.warning('Subsampling is not performed for vgg*. It is performed in max pooling layers at CNN.')
        logging.info('subsample: ' + ' '.join([str(x) for x in subsample]))
        self.subsample = subsample

        with self.init_scope():
            # encoder
            self.enc = Encoder(args.etype, idim, args.elayers, args.eunits, args.eprojs,
                               self.subsample, args.dropout_rate)
            # ctc
            self.ctc = CTC(odim, args.eprojs, args.dropout_rate)
            # attention
            if args.atype == 'dot':
                self.att = AttDot(args.eprojs, args.dunits, args.adim)
            elif args.atype == 'location':
                self.att = AttLoc(args.eprojs, args.dunits, args.adim, args.aconv_chans, args.aconv_filts)
            else:
                logging.error("Error: need to specify an appropriate attention archtecture")
                sys.exit()
            # decoder
            self.dec = Decoder(args.eprojs, odim, args.dlayers, args.dunits,
                               self.sos, self.eos, self.att, self.verbose, self.char_list)

    # x[i]: ('utt_id', {'ilen':'xxx',...}})
    def __call__(self, data):
        '''

        :param data:
        :return:
        '''
        # utt list of frame x dim
        xs = [i[1]['feat'] for i in data]
        # utt list of olen
<<<<<<< HEAD
        ys = [self.xp.array(list(map(int, i[1]['tokenid'].split())), dtype=np.int32) for i in data]
=======
        ys = [self.xp.array(map(int, i[1]['tokenid'].split()), dtype=np.int32) for i in data]
>>>>>>> 2432be6f
        ys = [chainer.Variable(y) for y in ys]

        # subsample frame
        xs = [xx[::self.subsample[0], :] for xx in xs]
        ilens = self.xp.array([xx.shape[0] for xx in xs], dtype=np.int32)
        hs = [chainer.Variable(self.xp.array(xx, dtype=np.float32)) for xx in xs]

        # 1. encoder
        hs, ilens = self.enc(hs, ilens)

        # 3. CTC loss
        loss_ctc = self.ctc(hs, ys)

        # 4. attention loss
        loss_att, acc, att_w = self.dec(hs, ys)

        # get alignment
        '''
        if self.verbose > 0 and self.outdir is not None:
            for i in six.moves.range(len(data)):
                utt = data[i][0]
                align_file = self.outdir + '/' + utt + '.ali'
                with open(align_file, "w") as f:
                    logging.info('writing an alignment file to' + align_file)
                    pickle.dump((utt, att_w[i]), f)
        '''

        return loss_ctc, loss_att, acc

    def recognize(self, x, recog_args, char_list):
        '''

        :param x:
        :param recog_args:
        :param char_list:
        :return:
        '''
        # subsample frame
        x = x[::self.subsample[0], :]
        ilen = self.xp.array(x.shape[0], dtype=np.int32)
        h = chainer.Variable(self.xp.array(x, dtype=np.float32))

        with chainer.no_backprop_mode(), chainer.using_config('train', False):
            # 1. encoder
            # make a utt list (1) to use the same interface for encoder
            h, _ = self.enc([h], [ilen])

            # 2. decoder
            # decode the first utterance
            if recog_args.beam_size == 1:
                y = self.dec.recognize(h[0], recog_args)
            else:
                y = self.dec.recognize_beam(h[0], recog_args, char_list)

            return y


# ------------- CTC Network --------------------------------------------------------------------------------------------
class CTC(chainer.Chain):
    def __init__(self, odim, eprojs, dropout_rate):
        super(CTC, self).__init__()
        self.dropout_rate = dropout_rate
        self.loss = None

        with self.init_scope():
            self.ctc_lo = L.Linear(eprojs, odim)

    def __call__(self, hs, ys):
        '''

        :param hs:
        :param ys:
        :return:
        '''
        self.loss = None
        ilens = [x.shape[0] for x in hs]
        olens = [x.shape[0] for x in ys]

        # zero padding for hs
        y_hat = linear_tensor(self.ctc_lo, F.dropout(F.pad_sequence(hs), ratio=self.dropout_rate))
        y_hat = F.separate(y_hat, axis=1)  # ilen list of batch x hdim

        # zero padding for ys
        y_true = F.pad_sequence(ys, padding=-1)  # batch x olen

        # get length info
        input_length = chainer.Variable(self.xp.array(ilens, dtype=np.int32))
        label_length = chainer.Variable(self.xp.array(olens, dtype=np.int32))
        logging.info(self.__class__.__name__ + ' input lengths:  ' + str(input_length.data))
        logging.info(self.__class__.__name__ + ' output lengths: ' + str(label_length.data))

        # get ctc loss
        self.loss = F.connectionist_temporal_classification(y_hat, y_true, 0, input_length, label_length)
        logging.info('ctc loss:' + str(self.loss.data))

        return self.loss


# ------------- Attention Network --------------------------------------------------------------------------------------
# dot product based attention
class AttDot(chainer.Chain):
    def __init__(self, eprojs, dunits, att_dim):
        super(AttDot, self).__init__()
        with self.init_scope():
            self.mlp_enc = L.Linear(eprojs, att_dim)
            self.mlp_dec = L.Linear(dunits, att_dim)

        self.dunits = dunits
        self.eprojs = eprojs
        self.att_dim = att_dim
        self.h_length = None
        self.enc_h = None
        self.pre_compute_enc_h = None

    def reset(self):
        '''

        :return:
        '''
        self.h_length = None
        self.enc_h = None
        self.pre_compute_enc_h = None

    def __call__(self, enc_hs, dec_z, scaling=2.0):
        '''

        :param enc_hs:
        :param dec_z:
        :param scaling:
        :return:
        '''
        batch = len(enc_hs)
        # pre-compute all h outside the decoder loop
        if self.pre_compute_enc_h is None:
            self.enc_h = F.pad_sequence(enc_hs)  # utt x frame x hdim
            self.h_length = self.enc_h.shape[1]
            # utt x frame x att_dim
            self.pre_compute_enc_h = F.tanh(linear_tensor(self.mlp_enc, self.enc_h))

        if dec_z is None:
            dec_z = chainer.Variable(self.xp.zeros((batch, self.dunits), dtype=np.float32))
        else:
            dec_z = F.reshape(dec_z, (batch, self.dunits))

        # <phi (h_t), psi (s)> for all t
        e = F.sum(self.pre_compute_enc_h * F.tile(F.reshape(F.tanh(self.mlp_dec(dec_z)), (batch, 1, self.att_dim)),
                                                  (1, self.h_length, 1)), axis=2)  # utt x frame
        w = F.softmax(scaling * e)
        # weighted sum over flames
        # utt x hdim
        c = F.sum(self.enc_h * F.tile(F.reshape(w, (batch, self.h_length, 1)), (1, 1, self.eprojs)), axis=1)

        return c, w


# location based attention
class AttLoc(chainer.Chain):
    def __init__(self, eprojs, dunits, att_dim, aconv_chans, aconv_filts):
        super(AttLoc, self).__init__()
        with self.init_scope():
            self.mlp_enc = L.Linear(eprojs, att_dim)
            self.mlp_dec = L.Linear(dunits, att_dim, nobias=True)
            self.mlp_att = L.Linear(aconv_chans, att_dim, nobias=True)
            self.loc_conv = L.Convolution2D(1, aconv_chans, ksize=(1, 2 * aconv_filts + 1), pad=(0, aconv_filts))
            self.gvec = L.Linear(att_dim, 1)

        self.dunits = dunits
        self.eprojs = eprojs
        self.att_dim = att_dim
        self.h_length = None
        self.enc_h = None
        self.pre_compute_enc_h = None
        self.aconv_chans = aconv_chans

    def reset(self):
        '''

        :return:
        '''
        self.h_length = None
        self.enc_h = None
        self.pre_compute_enc_h = None

    def __call__(self, enc_hs, dec_z, att_prev, scaling=2.0):
        '''

        :param enc_hs:
        :param dec_z:
        :param att_prev:
        :param scaling:
        :return:
        '''
        batch = len(enc_hs)
        # pre-compute all h outside the decoder loop
        if self.pre_compute_enc_h is None:
            self.enc_h = F.pad_sequence(enc_hs)  # utt x frame x hdim
            self.h_length = self.enc_h.shape[1]
            # utt x frame x att_dim
            self.pre_compute_enc_h = linear_tensor(self.mlp_enc, self.enc_h)

        if dec_z is None:
            dec_z = chainer.Variable(self.xp.zeros((batch, self.dunits), dtype=np.float32))
        else:
            dec_z = F.reshape(dec_z, (batch, self.dunits))

        # initialize attention weight with uniform dist.
        if att_prev is None:
            att_prev = [self.xp.ones(hh.shape[0], dtype=np.float32) * (1.0 / hh.shape[0]) for hh in enc_hs]
            att_prev = [chainer.Variable(att) for att in att_prev]
            att_prev = F.pad_sequence(att_prev)

        # TODO use <chainer variable>.reshpae(), instead of F.reshape()
        # att_prev: utt x frame -> utt x 1 x 1 x frame -> utt x att_conv_chans x 1 x frame
        att_conv = self.loc_conv(F.reshape(att_prev, (batch, 1, 1, self.h_length)))
        # att_conv: utt x att_conv_chans x 1 x frame -> utt x frame x att_conv_chans
        att_conv = F.swapaxes(F.squeeze(att_conv, axis=2), 1, 2)
        # att_conv: utt x frame x att_conv_chans -> utt x frame x att_dim
        att_conv = linear_tensor(self.mlp_att, att_conv)

        # dec_z_tiled: utt x frame x att_dim
        dec_z_tiled = F.tile(F.reshape(self.mlp_dec(dec_z), (batch, 1, self.att_dim)), (1, self.h_length, 1))

        # dot with gvec
        # utt x frame x att_dim -> utt x frame
        # TODO consider energy -infinity padding for e.
        # TODO use batch_matmul
        e = F.squeeze(linear_tensor(self.gvec, F.tanh(att_conv + self.pre_compute_enc_h + dec_z_tiled)), axis=2)
        w = F.softmax(scaling * e)

        # weighted sum over flames
        # utt x hdim
        c = F.sum(self.enc_h * F.tile(F.reshape(w, (batch, self.h_length, 1)), (1, 1, self.eprojs)), axis=1)

        return c, w


# ------------- Decoder Network ----------------------------------------------------------------------------------------
class Decoder(chainer.Chain):
    def __init__(self, eprojs, odim, dlayers, dunits, sos, eos, att, verbose=0, char_list=None):
        super(Decoder, self).__init__()
        with self.init_scope():
            self.embed = L.EmbedID(odim, dunits)
            # TODO use multiple layers with dlayers option
            self.decoder = L.StatelessLSTM(dunits + eprojs, dunits)  # 310s per 100 ite -> 240s from NStepLSTM
            self.output = L.Linear(dunits, odim)

        self.loss = None
        self.att = att
        self.dunits = dunits
        self.sos = sos
        self.eos = eos
        self.verbose = verbose
        self.char_list = char_list

    def __call__(self, hs, ys):
        '''

        :param hs:
        :param ys:
        :return:
        '''
        self.loss = None
        # prepare input and output word sequences with sos/eos IDs
        eos = self.xp.array([self.eos], 'i')
        sos = self.xp.array([self.sos], 'i')
        ys_in = [F.concat([sos, y], axis=0) for y in ys]
        ys_out = [F.concat([y, eos], axis=0) for y in ys]

        # padding for ys with -1
        # pys: utt x olen
        pad_ys_in = F.pad_sequence(ys_in, padding=self.eos)
        pad_ys_out = F.pad_sequence(ys_out, padding=-1)

        # get dim, length info
        batch = pad_ys_out.shape[0]
        olength = pad_ys_out.shape[1]
        logging.info(self.__class__.__name__ + ' input lengths:  ' + str(self.xp.array([h.shape[0] for h in hs])))
        logging.info(self.__class__.__name__ + ' output lengths: ' + str(self.xp.array([y.shape[0] for y in ys_out])))

        # initialization
        c = None
        z = None
        att_w = None
        z_all = []
        self.att.reset()  # reset pre-computation of h
        att_weight_all = []  # for debugging

        # pre-computation of embedding
        eys = self.embed(pad_ys_in)  # utt x olen x zdim

        # loop for an output sequence
        for i in six.moves.range(olength):
            att_c, att_w = self.att(hs, z, att_w)
            ey = F.hstack((eys[:, i, :], att_c))  # utt x (zdim + hdim)
            c, z = self.decoder(c, z, ey)
            z_all.append(z)
            att_weight_all.append(att_w.data)  # for debugging

        z_all = F.reshape(F.stack(z_all, axis=1), (batch * olength, self.dunits))
        # compute loss
        y_all = self.output(z_all)
        self.loss = F.softmax_cross_entropy(y_all, F.concat(pad_ys_out, axis=0))
        # -1: eos, which is removed in the loss computation
        self.loss *= (np.mean([len(x) for x in ys_in]) - 1)
        acc = F.accuracy(y_all, F.concat(pad_ys_out, axis=0), ignore_label=-1)
        logging.info('att loss:' + str(self.loss.data))

        # show predicted character sequence for debug
        if self.verbose > 0 and self.char_list is not None:
            y_hat = F.reshape(y_all, (batch, olength, -1))
            y_true = F.reshape(F.concat(pad_ys_out, axis=0), (batch, olength))
            for (i, y_hat_), y_true_ in zip(enumerate(y_hat.data), y_true.data):
                if i == MAX_DECODER_OUTPUT:
                    break
                idx_hat = self.xp.argmax(y_hat_[y_true_ != -1], axis=1)
                idx_true = y_true_[y_true_ != -1]
                seq_hat = [self.char_list[int(idx)] for idx in idx_hat]
                seq_true = [self.char_list[int(idx)] for idx in idx_true]
                seq_hat = "".join(seq_hat).encode('utf-8')
                seq_true = "".join(seq_true).encode('utf-8')
                logging.info("groundtruth[%d]: " + seq_true, i)
                logging.info("prediction [%d]: " + seq_hat, i)

        return self.loss, acc, att_weight_all

    def recognize(self, h, recog_args):
        '''

        :param h:
        :param recog_args:
        :return:
        '''
        logging.info('input lengths: ' + str(h.shape[0]))
        # initialization
        c = None
        z = None
        att_w = None
        y_seq = []
        self.att.reset()  # reset pre-computation of h

        # preprate sos
        y = self.xp.full(1, self.sos, 'i')
        maxlen = int(recog_args.maxlenratio * h.shape[0])
        minlen = int(recog_args.minlenratio * h.shape[0])
        logging.info('max output length: ' + str(maxlen))
        logging.info('min output length: ' + str(minlen))
        for i in six.moves.range(minlen, maxlen):
            ey = self.embed(y)           # utt list (1) x zdim
            att_c, att_w = self.att([h], z, att_w)
            ey = F.hstack((ey, att_c))   # utt(1) x (zdim + hdim)
            c, z = self.decoder(c, z, ey)
            y = self.xp.argmax(self.output(z).data, axis=1).astype('i')
            y_seq.append(y)

            # terminate decoding
            if y == self.eos:
                break

        return y_seq

    def recognize_beam(self, h, recog_args, char_list):
        '''

        :param h:
        :param recog_args:
        :param char_list:
        :return:
        '''
        logging.info('input lengths: ' + str(h.shape[0]))
        # initialization
        c = None
        z = None
        a = None
        self.att.reset()  # reset pre-computation of h

        # search parms
        beam = recog_args.beam_size
        penalty = recog_args.penalty

        # preprate sos
        y = self.xp.full(1, self.sos, 'i')
        maxlen = max(1, int(recog_args.maxlenratio * h.shape[0]))  # maxlen >= 1
        minlen = int(recog_args.minlenratio * h.shape[0])
        logging.info('max output length: ' + str(maxlen))
        logging.info('min output length: ' + str(minlen))

        # initialize hypothesis
        hyp = {'score': 0.0, 'yseq': [y], 'c_prev': c, 'z_prev': z, 'a_prev': a}
        hyps = [hyp]
        ended_hyps = []
        for i in six.moves.range(maxlen):
            logging.debug('position ' + str(i))

            hyps_best_kept = []
            for hyp in hyps:
                ey = self.embed(hyp['yseq'][i])           # utt list (1) x zdim
                att_c, att_w = self.att([h], hyp['z_prev'], hyp['a_prev'])
                ey = F.hstack((ey, att_c))   # utt(1) x (zdim + hdim)
                c, z = self.decoder(hyp['c_prev'], hyp['z_prev'], ey)
                hyp['c_prev'] = c
                hyp['z_prev'] = z
                hyp['a_prev'] = att_w

                # get nbest local scores and their ids
                local_scores = F.log_softmax(self.output(z)).data
                local_best_ids = self.xp.argsort(local_scores, axis=1)[0, ::-1][:beam]

                for j in six.moves.range(beam):
                    new_hyp = {}
                    new_hyp['z_prev'] = z
                    new_hyp['c_prev'] = c
                    new_hyp['a_prev'] = att_w
                    new_hyp['score'] = hyp['score'] + local_scores[0, local_best_ids[j]]
                    new_hyp['yseq'] = [0] * (1 + len(hyp['yseq']))
                    new_hyp['yseq'][:len(hyp['yseq'])] = hyp['yseq']
                    new_hyp['yseq'][len(hyp['yseq'])] = self.xp.full(1, local_best_ids[j], 'i')
                    hyps_best_kept.append(new_hyp)  # will be (2 x beam) hyps at most

                hyps_best_kept = sorted(hyps_best_kept, key=lambda x: x['score'], reverse=True)[:beam]

            # sort and get nbest
            hyps = hyps_best_kept
            logging.debug('number of pruned hypothes: ' + str(len(hyps)))
            logging.debug('best hypo: ' + ''.join([char_list[int(x)] for x in hyps[0]['yseq'][1:]]).encode('utf-8'))

            # add eos in the final loop to avoid that there are no ended hyps
            if i == maxlen - 1:
                logging.info('adding <eos> in the last postion in the loop')
                for hyp in hyps:
                    hyp['yseq'].append(self.xp.full(1, self.eos, 'i'))

            # add ended hypothes to a final list, and removed them from current hypothes
            # (this will be a probmlem, number of hyps < beam)
            remained_hyps = []
            for hyp in hyps:
                if hyp['yseq'][-1] == self.eos:
                    # only store the sequence that has more than minlen outputs
                    # also add penalty
                    if len(hyp['yseq']) > minlen:
                        hyp['score'] += (i + 1) * penalty
                        ended_hyps.append(hyp)
                else:
                    remained_hyps.append(hyp)
            hyps = remained_hyps
            if len(hyps) > 0:
                logging.debug('remeined hypothes: ' + str(len(hyps)))
            else:
                logging.info('no hypothesis. Finish decoding.')
                break

            for hyp in hyps:
                logging.debug('hypo: ' + ''.join([char_list[int(x)] for x in hyp['yseq'][1:]]).encode('utf-8'))

            logging.debug('number of ended hypothes: ' + str(len(ended_hyps)))

        best_hyp = sorted(ended_hyps, key=lambda x: x['score'], reverse=True)[0]
        logging.info('total log probability: ' + str(best_hyp['score']))
        logging.info('normalized log probability: ' + str(best_hyp['score'] / len(best_hyp['yseq'])))

        # remove sos
        return best_hyp['yseq'][1:]


# ------------- Encoder Network ----------------------------------------------------------------------------------------
# TODO avoid to use add_link
class Encoder(chainer.Chain):
    '''ENCODER NEWTWORK CLASS

    This is the example of docstring.

    :param str etype: type of encoder network
    :param int idim: number of dimensions of encoder network
    :param int elayers: number of layers of encoder network
    :param int eunits: number of lstm units of encoder network
    :param int epojs: number of projection units of encoder network
    :param str subsample: subsampling number e.g. 1_2_2_2_1
    :param float dropout: dropout rate
    :return: 

    '''
    def __init__(self, etype, idim, elayers, eunits, eprojs, subsample, dropout, in_channel=1):
        super(Encoder, self).__init__()
        with self.init_scope():
            if etype == 'blstmp':
                self.enc1 = BLSTMP(idim, elayers, eunits, eprojs, subsample, dropout)
                logging.info('BLSTM with every-layer projection for encoder')
            elif etype == 'vggblstmp':
                self.enc1 = VGG2L(in_channel)
                self.enc2 = BLSTMP(_get_vgg2l_odim(idim, in_channel=in_channel), elayers, eunits, eprojs,
                                   subsample, dropout)
                logging.info('Use CNN-VGG + BLSTMP for encoder')
            elif etype == 'vggblstm':
                self.enc1 = VGG2L(in_channel)
                self.enc2 = BLSTM(_get_vgg2l_odim(idim, in_channel=in_channel), elayers, eunits, eprojs, dropout)
                logging.info('Use CNN-VGG + BLSTM for encoder')
            else:
                logging.error("Error: need to specify an appropriate encoder archtecture")
                sys.exit()

        self.etype = etype

    def __call__(self, xs, ilens):
        '''

        :param xs:
        :param ilens:
        :return:
        '''
        if self.etype == 'blstmp':
            xs, ilens = self.enc1(xs, ilens)
        elif self.etype == 'vggblstmp':
            xs, ilens = self.enc1(xs, ilens)
            xs, ilens = self.enc2(xs, ilens)
        elif self.etype == 'vggblstm':
            xs, ilens = self.enc1(xs, ilens)
            xs, ilens = self.enc2(xs, ilens)
        else:
            logging.error("Error: need to specify an appropriate encoder archtecture")
            sys.exit()

        return xs, ilens


# TODO explanation of BLSTMP 
class BLSTMP(chainer.Chain):
    def __init__(self, idim, elayers, cdim, hdim, subsample, dropout):
        super(BLSTMP, self).__init__()
        with self.init_scope():
            for i in six.moves.range(elayers):
                if i == 0:
                    inputdim = idim
                else:
                    inputdim = hdim
                self.add_link("bilstm%d" % i, L.NStepBiLSTM(1, inputdim, cdim, dropout))
                # bottleneck layer to merge
                self.add_link("bt%d" % i, L.Linear(2 * cdim, hdim))

        self.elayers = elayers
        self.cdim = cdim
        self.subsample = subsample

    def __call__(self, xs, ilens):
        '''

        :param xs:
        :param ilens:
        :return:
        '''
        logging.info(self.__class__.__name__ + ' input lengths: ' + str(ilens))

        for layer in six.moves.range(self.elayers):
            hy, cy, ys = self['bilstm' + str(layer)](None, None, xs)
            # ys: utt list of frame x cdim x 2 (2: means bidirectional)
            # TODO replace subsample and FC layer with CNN
            ys, ilens = _subsamplex(ys, self.subsample[layer + 1])
            ys = self['bt' + str(layer)](F.vstack(ys))  # (sum _utt frame_utt) x dim
            xs = F.split_axis(ys, _ilens_to_index(ilens), axis=0)
            del hy, cy

        # final tanh operation
        xs = F.split_axis(F.tanh(F.vstack(xs)), _ilens_to_index(ilens), axis=0)

        # 1 utterance case, it becomes an array, so need to make a utt tuple
        if not isinstance(xs, tuple):
            xs = [xs]

        return xs, ilens  # x: utt list of frame x dim


class BLSTM(chainer.Chain):
    def __init__(self, idim, elayers, cdim, hdim, dropout):
        super(BLSTM, self).__init__()
        with self.init_scope():
            self.nblstm = L.NStepBiLSTM(elayers, idim, cdim, dropout)
            self.l_last = L.Linear(cdim * 2, hdim)

    def __call__(self, xs, ilens):
        '''

        :param xs:
        :param ilens:
        :return:
        '''
        logging.info(self.__class__.__name__ + ' input lengths: ' + str(ilens))
        hy, cy, ys = self.nblstm(None, None, xs)
        ys = self.l_last(F.vstack(ys))  # (sum _utt frame_utt) x dim
        xs = F.split_axis(ys, _ilens_to_index(ilens), axis=0)
        del hy, cy

        # final tanh operation
        xs = F.split_axis(F.tanh(F.vstack(xs)), _ilens_to_index(ilens), axis=0)

        # 1 utterance case, it becomes an array, so need to make a utt tuple
        if not isinstance(xs, tuple):
            xs = [xs]

        return xs, ilens  # x: utt list of frame x dim


# TODO explanation of VGG2L, VGG2B (Block) might be better
class VGG2L(chainer.Chain):
    def __init__(self, in_channel=1):
        super(VGG2L, self).__init__()
        with self.init_scope():
            # CNN layer (VGG motivated)
            self.conv1_1 = L.Convolution2D(in_channel, 64, 3, stride=1, pad=1)
            self.conv1_2 = L.Convolution2D(64, 64, 3, stride=1, pad=1)
            self.conv2_1 = L.Convolution2D(64, 128, 3, stride=1, pad=1)
            self.conv2_2 = L.Convolution2D(128, 128, 3, stride=1, pad=1)

        self.in_channel = in_channel

    def __call__(self, xs, ilens):
        '''

        :param xs:
        :param ilens:
        :return:
        '''
        logging.info(self.__class__.__name__ + ' input lengths: ' + str(ilens))

        # x: utt x frame x dim
        xs = F.pad_sequence(xs)

        # x: utt x 1 (input channel num) x frame x dim
        xs = F.swapaxes(F.reshape(xs, (xs.shape[0], xs.shape[1], self.in_channel, xs.shape[2] // self.in_channel)), 1, 2)

        xs = F.relu(self.conv1_1(xs))
        xs = F.relu(self.conv1_2(xs))
        xs = F.max_pooling_2d(xs, 2, stride=2)

        xs = F.relu(self.conv2_1(xs))
        xs = F.relu(self.conv2_2(xs))
        xs = F.max_pooling_2d(xs, 2, stride=2)

        # change ilens accordingly
        ilens = self.xp.array(self.xp.ceil(self.xp.array(ilens, dtype=np.float32) / 2), dtype=np.int32)
        ilens = self.xp.array(self.xp.ceil(self.xp.array(ilens, dtype=np.float32) / 2), dtype=np.int32)

        # x: utt_list of frame (remove zeropaded frames) x (input channel num x dim)
        xs = F.swapaxes(xs, 1, 2)
        xs = F.reshape(xs, (xs.shape[0], xs.shape[1], xs.shape[2] * xs.shape[3]))
        xs = [xs[i, :ilens[i], :] for i in range(len(ilens))]

        return xs, ilens<|MERGE_RESOLUTION|>--- conflicted
+++ resolved
@@ -147,11 +147,7 @@
         # utt list of frame x dim
         xs = [i[1]['feat'] for i in data]
         # utt list of olen
-<<<<<<< HEAD
         ys = [self.xp.array(list(map(int, i[1]['tokenid'].split())), dtype=np.int32) for i in data]
-=======
-        ys = [self.xp.array(map(int, i[1]['tokenid'].split()), dtype=np.int32) for i in data]
->>>>>>> 2432be6f
         ys = [chainer.Variable(y) for y in ys]
 
         # subsample frame
