#!/usr/bin/env python

# Copyright 2017 Johns Hopkins University (Shinji Watanabe)
#  Apache 2.0  (http://www.apache.org/licenses/LICENSE-2.0)


from __future__ import division
import logging
import math
import sys

import six

import numpy as np

import chainer
from chainer import reporter

import torch
from torch.autograd import Variable
from torch.nn import functional
from torch.nn.utils.rnn import pack_padded_sequence
from torch.nn.utils.rnn import pad_packed_sequence
from warpctc_pytorch import _CTC

from ctc_prefix_score import CTCPrefixScore
from e2e_asr_common import end_detect

CTC_LOSS_THRESHOLD = 10000
CTC_SCORING_RATIO = 1.5
MAX_DECODER_OUTPUT = 5


def to_cuda(m, x):
    assert isinstance(m, torch.nn.Module)
    device_id = torch.cuda.device_of(next(m.parameters()).data).idx
    if device_id == -1:
        return x
    return x.cuda(device_id)


def lecun_normal_init_parameters(module):
    for p in module.parameters():
        data = p.data
        if data.dim() == 1:
            # bias
            data.zero_()
        elif data.dim() == 2:
            # linear weight
            n = data.size(1)
            stdv = 1. / math.sqrt(n)
            data.normal_(0, stdv)
        elif data.dim() == 4:
            # conv weight
            n = data.size(1)
            for k in data.size()[2:]:
                n *= k
            stdv = 1. / math.sqrt(n)
            data.normal_(0, stdv)
        else:
            raise NotImplementedError


# get output dim for latter BLSTM
def _get_vgg2l_odim(idim, in_channel=3, out_channel=128):
    idim = idim / in_channel
    idim = np.ceil(np.array(idim, dtype=np.float32) / 2)  # 1st max pooling
    idim = np.ceil(np.array(idim, dtype=np.float32) / 2)  # 2nd max pooling
    return int(idim) * out_channel  # numer of channels


# get output dim for latter BLSTM
def _get_max_pooled_size(idim, out_channel=128, n_layers=2, ksize=2, stride=2):
    for _ in range(n_layers):
        idim = math.floor((idim - (ksize - 1) - 1) / stride)
    return idim  # numer of channels


def linear_tensor(linear, x):
    '''Apply linear matrix operation only for the last dimension of a tensor

    :param Link linear: Linear link (M x N matrix)
    :param Variable x: Tensor (D_1 x D_2 x ... x M matrix)
    :return:
    :param Variable x: Tensor (D_1 x D_2 x ... x N matrix)
    '''
    y = linear(x.contiguous().view((-1, x.size()[-1])))
    return y.view((x.size()[:-1] + (-1,)))


class Reporter(chainer.Chain):
    def report(self, loss_ctc, loss_att, acc, mtl_loss):
        reporter.report({'loss_ctc': loss_ctc}, self)
        reporter.report({'loss_att': loss_att}, self)
        reporter.report({'acc': acc}, self)
        logging.info('mtl loss:' + str(mtl_loss))
        reporter.report({'loss': mtl_loss}, self)


# TODO(watanabe) merge Loss and E2E: there is no need to make these separately
class Loss(torch.nn.Module):
    def __init__(self, predictor, mtlalpha):
        super(Loss, self).__init__()
        self.mtlalpha = mtlalpha
        self.loss = None
        self.accuracy = None
        self.predictor = predictor
        self.reporter = Reporter()

    def forward(self, x):
        '''Loss forward

        :param x:
        :return:
        '''
        self.loss = None
        loss_ctc, loss_att, acc = self.predictor(x)
        alpha = self.mtlalpha
        self.loss = alpha * loss_ctc + (1 - alpha) * loss_att

        if self.loss.data[0] < CTC_LOSS_THRESHOLD and not math.isnan(self.loss.data[0]):
            self.reporter.report(
                loss_ctc.data[0], loss_att.data[0], acc, self.loss.data[0])
        else:
            logging.warning('loss (=%f) is not correct', self.loss.data)

        return self.loss


def pad_list(xs, pad_value=float("nan")):
    assert isinstance(xs[0], Variable)
    n_batch = len(xs)
    max_len = max(x.size(0) for x in xs)
    pad = Variable(xs[0].data.new(n_batch, max_len, *
                                  xs[0].size()[1:]).zero_() + pad_value)
    for i in range(n_batch):
        pad[i, :xs[i].size(0)] = xs[i]
    return pad


def set_forget_bias_to_one(bias):
    n = bias.size(0)
    start, end = n // 4, n // 2
    bias.data[start:end].fill_(1.)


class E2E(torch.nn.Module):
    def __init__(self, idim, odim, args):
        super(E2E, self).__init__()
        self.etype = args.etype
        self.verbose = args.verbose
        self.char_list = args.char_list
        self.outdir = args.outdir

        # below means the last number becomes eos/sos ID
        # note that sos/eos IDs are identical
        self.sos = odim - 1
        self.eos = odim - 1

        # subsample info
        # +1 means input (+1) and layers outputs (args.elayer)
        subsample = np.ones(args.elayers + 1, dtype=np.int)
        if args.etype == 'blstmp':
            ss = args.subsample.split("_")
            for j in range(min(args.elayers + 1, len(ss))):
                subsample[j] = int(ss[j])
        else:
            logging.warning(
                'Subsampling is not performed for vgg*. It is performed in max pooling layers at CNN.')
        logging.info('subsample: ' + ' '.join([str(x) for x in subsample]))
        self.subsample = subsample

        # encoder
        self.enc = Encoder(args.etype, idim, args.elayers, args.eunits, args.eprojs,
                           self.subsample, args.dropout_rate)
        # ctc
        self.ctc = CTC(odim, args.eprojs, args.dropout_rate)
        # attention
        if args.atype == 'dot':
            self.att = AttDot(args.eprojs, args.dunits, args.adim)
        elif args.atype == 'multi_head_dot':
            self.att = AttMultiHeadDot(args.eprojs, args.dunits,
                                       args.aheads, args.adim, args.adim)
        elif args.atype == 'location':
            self.att = AttLoc(args.eprojs, args.dunits,
                              args.adim, args.aconv_chans, args.aconv_filts)
<<<<<<< HEAD
        elif args.atype == 'coverage':
            self.att = AttCov(args.eprojs, args.dunits, args.adim)
        elif args.atype == 'coverage_location':
            self.att = AttCovLoc(args.eprojs, args.dunits,
                                 args.adim, args.aconv_chans, args.aconv_filts)
=======
        elif args.atype == 'noatt':
            self.att = NoAtt()
>>>>>>> ea391e0b
        else:
            logging.error(
                "Error: need to specify an appropriate attention archtecture")
            sys.exit()
        # decoder
        self.dec = Decoder(args.eprojs, odim, args.dlayers, args.dunits,
                           self.sos, self.eos, self.att, self.verbose, self.char_list)

        # weight initialization
        self.init_like_chainer()
        # additional forget-bias init in encoder ?
        # for m in self.modules():
        #     if isinstance(m, torch.nn.LSTM):
        #         for name, p in m.named_parameters():
        #             if "bias_ih" in name:
        #                 set_forget_bias_to_one(p)

    def init_like_chainer(self):
        """Initialize weight like chainer

        chainer basically uses LeCun way: W ~ Normal(0, fan_in ** -0.5), b = 0
        pytorch basically uses W, b ~ Uniform(-fan_in**-0.5, fan_in**-0.5)

        however, there are two exceptions as far as I know.
        - EmbedID.W ~ Normal(0, 1)
        - LSTM.upward.b[forget_gate_range] = 1 (but not used in NStepLSTM)
        """
        lecun_normal_init_parameters(self)

        # exceptions
        # embed weight ~ Normal(0, 1)
        self.dec.embed.weight.data.normal_(0, 1)
        # forget-bias = 1.0
        # https://discuss.pytorch.org/t/set-forget-gate-bias-of-lstm/1745
        for l in six.moves.range(len(self.dec.decoder)):
            set_forget_bias_to_one(self.dec.decoder[l].bias_ih)

    # x[i]: ('utt_id', {'ilen':'xxx',...}})
    def forward(self, data):
        '''E2E forward

        :param data:
        :return:
        '''
        # utt list of frame x dim
        xs = [d[1]['feat'] for d in data]
        tids = [d[1]['tokenid'].split() for d in data]
        filtered_index = filter(lambda i: len(tids[i]) > 0, range(len(xs)))
        sorted_index = sorted(filtered_index, key=lambda i: -len(xs[i]))
        if len(sorted_index) != len(xs):
            logging.warning('Target sequences include empty tokenid (batch %d -> %d).' % (
                len(xs), len(sorted_index)))
        xs = [xs[i] for i in sorted_index]
        # utt list of olen
        ys = [np.fromiter(map(int, tids[i]), dtype=np.int64)
              for i in sorted_index]
        ys = [to_cuda(self, Variable(torch.from_numpy(y))) for y in ys]

        # subsample frame
        xs = [xx[::self.subsample[0], :] for xx in xs]
        ilens = np.fromiter((xx.shape[0] for xx in xs), dtype=np.int64)
        hs = [to_cuda(self, Variable(torch.from_numpy(xx))) for xx in xs]

        # 1. encoder
        xpad = pad_list(hs)
        hpad, hlens = self.enc(xpad, ilens)

        # # 3. CTC loss
        loss_ctc = self.ctc(hpad, hlens, ys)

        # 4. attention loss
        loss_att, acc = self.dec(hpad, hlens, ys)

        return loss_ctc, loss_att, acc

    def recognize(self, x, recog_args, char_list):
        '''E2E greedy/beam search

        :param x:
        :param recog_args:
        :param char_list:
        :return:
        '''
        prev = self.training
        self.eval()
        # subsample frame
        x = x[::self.subsample[0], :]
        ilen = [x.shape[0]]
        h = to_cuda(self, Variable(torch.from_numpy(
            np.array(x, dtype=np.float32)), volatile=True))

        # 1. encoder
        # make a utt list (1) to use the same interface for encoder
        h, _ = self.enc(h.unsqueeze(0), ilen)

        # calculate log P(z_t|X) for CTC scores
        if recog_args.ctc_weight > 0.0:
            lpz = self.ctc.log_softmax(h).data[0]
        else:
            lpz = None

        # 2. decoder
        # decode the first utterance
        if recog_args.beam_size == 1:
            y = self.dec.recognize(h[0], recog_args)
        else:
            y = self.dec.recognize_beam(h[0], lpz, recog_args, char_list)

        if prev:
            self.train()
        return y


# ------------- CTC Network --------------------------------------------------------------------------------------------
class _ChainerLikeCTC(_CTC):
    def forward(self, acts, labels, act_lens, label_lens):
        return super(_ChainerLikeCTC, self).forward(acts, labels, act_lens, label_lens) / acts.size(1)

    def backward(self, grad_output):
        return self.grads / self.grads.size(1), None, None, None


def chainer_like_ctc_loss(acts, labels, act_lens, label_lens):
    """Chainer like CTC Loss

    acts: Tensor of (seqLength x batch x outputDim) containing output from network
    labels: 1 dimensional Tensor containing all the targets of the batch in one sequence
    act_lens: Tensor of size (batch) containing size of each output sequence from the network
    act_lens: Tensor of (batch) containing label length of each example
    """
    assert len(labels.size()) == 1  # labels must be 1 dimensional
    from torch.nn.modules.loss import _assert_no_grad
    _assert_no_grad(labels)
    _assert_no_grad(act_lens)
    _assert_no_grad(label_lens)
    return _ChainerLikeCTC()(acts, labels, act_lens, label_lens)


class CTC(torch.nn.Module):
    def __init__(self, odim, eprojs, dropout_rate):
        super(CTC, self).__init__()
        self.dropout_rate = dropout_rate
        self.loss = None
        self.ctc_lo = torch.nn.Linear(eprojs, odim)
        self.loss_fn = chainer_like_ctc_loss  # CTCLoss()

    def forward(self, hpad, ilens, ys):
        '''CTC forward

        :param hs:
        :param ys:
        :return:
        '''
        self.loss = None
        ilens = Variable(torch.from_numpy(np.fromiter(ilens, dtype=np.int32)))
        olens = Variable(torch.from_numpy(np.fromiter(
            (x.size(0) for x in ys), dtype=np.int32)))

        # zero padding for hs
        y_hat = linear_tensor(
            self.ctc_lo, functional.dropout(hpad, p=self.dropout_rate))

        # zero padding for ys
        y_true = torch.cat(ys).cpu().int()  # batch x olen

        # get length info
        logging.info(self.__class__.__name__ +
                     ' input lengths:  ' + str(ilens))
        logging.info(self.__class__.__name__ +
                     ' output lengths: ' + str(olens))

        # get ctc loss
        # expected shape of seqLength x batchSize x alphabet_size
        y_hat = y_hat.transpose(0, 1)
        self.loss = to_cuda(self, self.loss_fn(y_hat, y_true, ilens, olens))
        logging.info('ctc loss:' + str(self.loss.data[0]))

        return self.loss

    def log_softmax(self, hpad):
        '''log_softmax of frame activations

        :param hs:
        :return:
        '''
        return functional.log_softmax(linear_tensor(self.ctc_lo, hpad), dim=2)


def mask_by_length(xs, length, fill=0):
    assert xs.size(0) == len(length)
    ret = Variable(xs.data.new(*xs.size()).fill_(fill))
    for i, l in enumerate(length):
        ret[i, :l] = xs[i, :l]
    return ret


# ------------- Attention Network --------------------------------------------------------------------------------------
# dot product based attention
class AttDot(torch.nn.Module):
    def __init__(self, eprojs, dunits, att_dim):
        super(AttDot, self).__init__()
        self.mlp_enc = torch.nn.Linear(eprojs, att_dim)
        self.mlp_dec = torch.nn.Linear(dunits, att_dim)

        self.dunits = dunits
        self.eprojs = eprojs
        self.att_dim = att_dim
        self.h_length = None
        self.enc_h = None
        self.pre_compute_enc_h = None

    def reset(self):
        '''reset states

        :return:
        '''
        self.h_length = None
        self.enc_h = None
        self.pre_compute_enc_h = None

    def forward(self, enc_hs_pad, enc_hs_len, dec_z, att_prev, scaling=2.0):
        '''AttDot

        :param enc_hs:
        :param dec_z:
        :param scaling:
        :return:
        '''
        batch = enc_hs_pad.size(0)
        # pre-compute all h outside the decoder loop
        if self.pre_compute_enc_h is None:
            self.enc_h = enc_hs_pad  # utt x frame x hdim
            self.h_length = self.enc_h.size(1)
            # utt x frame x att_dim
            self.pre_compute_enc_h = torch.tanh(
                linear_tensor(self.mlp_enc, self.enc_h))

        if dec_z is None:
            dec_z = Variable(enc_hs_pad.data.new(batch, self.dunits).zero_())
        else:
            dec_z = dec_z.view(batch, self.dunits)

        e = torch.sum(self.pre_compute_enc_h *
                      torch.tanh(self.mlp_dec(dec_z)).view(
                          batch, 1, self.att_dim),
                      dim=2)  # utt x frame
        w = torch.nn.functional.softmax(scaling * e, dim=1)

        # weighted sum over flames
        # utt x hdim
        # NOTE use bmm instead of sum(*)
        c = torch.sum(self.enc_h * w.view(batch, self.h_length, 1), dim=1)
        return c, w


# multi head dot product based attention
class AttMultiHeadDot(torch.nn.Module):
    def __init__(self, eprojs, dunits, aheads, att_dim_k, att_dim_v):
        super(AttMultiHeadDot, self).__init__()
        self.mlp_q = torch.nn.ModuleList()
        self.mlp_k = torch.nn.ModuleList()
        self.mlp_v = torch.nn.ModuleList()
        for h in six.moves.range(aheads):
            self.mlp_q += [torch.nn.Linear(dunits, att_dim_k)]
            self.mlp_k += [torch.nn.Linear(eprojs, att_dim_k)]
            self.mlp_v += [torch.nn.Linear(eprojs, att_dim_v)]
        self.mlp_o = torch.nn.Linear(aheads * att_dim_v, eprojs, bias=False)
        self.dunits = dunits
        self.eprojs = eprojs
        self.aheads = aheads
        self.att_dim_k = att_dim_k
        self.att_dim_v = att_dim_v
        # self.scaling = 1.0 / math.sqrt(att_dim_k)
        self.h_length = None
        self.enc_h = None
        self.pre_compute_k = None
        self.pre_compute_v = None

    def reset(self):
        '''reset states

        :return:
        '''
        self.h_length = None
        self.enc_h = None
        self.pre_compute_k = None
        self.pre_compute_v = None

    def forward(self, enc_hs_pad, enc_hs_len, dec_z, att_prev, scaling=2.0):
        '''AttMultiHeadDot

        :param enc_hs:
        :param dec_z:
        :param scaling:
        :return:
        '''
        batch = enc_hs_pad.size(0)
        # pre-compute all k and v outside the decoder loop
        if self.pre_compute_k is None:
            self.enc_h = enc_hs_pad  # utt x frame x hdim
            self.h_length = self.enc_h.size(1)
            # utt x frame x att_dim
            self.pre_compute_k = [
                torch.tanh(linear_tensor(self.mlp_k[h], self.enc_h)) for h in six.moves.range(self.aheads)]

        if self.pre_compute_v is None:
            self.enc_h = enc_hs_pad  # utt x frame x hdim
            self.h_length = self.enc_h.size(1)
            # utt x frame x att_dim
            self.pre_compute_v = [
                linear_tensor(self.mlp_v[h], self.enc_h) for h in six.moves.range(self.aheads)]

        if dec_z is None:
            dec_z = Variable(enc_hs_pad.data.new(batch, self.dunits).zero_())
        else:
            dec_z = dec_z.view(batch, self.dunits)

        c = []
        for h in six.moves.range(self.aheads):
            e = torch.sum(self.pre_compute_k[h] *
                          torch.tanh(self.mlp_q[h](dec_z)).view(
                              batch, 1, self.att_dim_k),
                          dim=2)  # utt x frame
            w = torch.nn.functional.softmax(scaling * e, dim=1)

            # weighted sum over flames
            # utt x hdim
            # NOTE use bmm instead of sum(*)
            c += [torch.sum(self.pre_compute_v[h] * w.view(batch, self.h_length, 1), dim=1)]

        # concat all of c
        c = self.mlp_o(torch.cat(c, dim=1))

        return c, w


# location based attention
class AttLoc(torch.nn.Module):
    def __init__(self, eprojs, dunits, att_dim, aconv_chans, aconv_filts):
        super(AttLoc, self).__init__()
        self.mlp_enc = torch.nn.Linear(eprojs, att_dim)
        self.mlp_dec = torch.nn.Linear(dunits, att_dim, bias=False)
        self.mlp_att = torch.nn.Linear(aconv_chans, att_dim, bias=False)
        self.loc_conv = torch.nn.Conv2d(
            1, aconv_chans, (1, 2 * aconv_filts + 1), padding=(0, aconv_filts), bias=False)
        self.gvec = torch.nn.Linear(att_dim, 1)

        self.dunits = dunits
        self.eprojs = eprojs
        self.att_dim = att_dim
        self.h_length = None
        self.enc_h = None
        self.pre_compute_enc_h = None
        self.aconv_chans = aconv_chans

    def reset(self):
        '''reset states

        :return:
        '''
        self.h_length = None
        self.enc_h = None
        self.pre_compute_enc_h = None

    def forward(self, enc_hs_pad, enc_hs_len, dec_z, att_prev, scaling=2.0):
        '''AttLoc forward

        :param Variable enc_hs:
        :param Variable dec_z:
        :param Variable att_prev:
        :param float scaling:
        :return:
        '''
        batch = len(enc_hs_pad)
        # pre-compute all h outside the decoder loop
        if self.pre_compute_enc_h is None:
            self.enc_h = enc_hs_pad  # utt x frame x hdim
            self.h_length = self.enc_h.size(1)
            # utt x frame x att_dim
            self.pre_compute_enc_h = linear_tensor(self.mlp_enc, self.enc_h)

        if dec_z is None:
            dec_z = Variable(enc_hs_pad.data.new(batch, self.dunits).zero_())
        else:
            dec_z = dec_z.view(batch, self.dunits)

        # initialize attention weight with uniform dist.
        if att_prev is None:
            att_prev = [Variable(enc_hs_pad.data.new(
                l).zero_() + (1.0 / l)) for l in enc_hs_len]
            # if no bias, 0 0-pad goes 0
            att_prev = pad_list(att_prev, 0)

        # att_prev: utt x frame -> utt x 1 x 1 x frame -> utt x att_conv_chans x 1 x frame
        att_conv = self.loc_conv(att_prev.view(batch, 1, 1, self.h_length))
        # att_conv: utt x att_conv_chans x 1 x frame -> utt x frame x att_conv_chans
        att_conv = att_conv.squeeze(2).transpose(1, 2)
        # att_conv: utt x frame x att_conv_chans -> utt x frame x att_dim
        att_conv = linear_tensor(self.mlp_att, att_conv)

        # dec_z_tiled: utt x frame x att_dim
        dec_z_tiled = self.mlp_dec(dec_z).view(batch, 1, self.att_dim)

        # dot with gvec
        # utt x frame x att_dim -> utt x frame
        # NOTE consider zero padding when compute w.
        e = linear_tensor(self.gvec, torch.tanh(
            att_conv + self.pre_compute_enc_h + dec_z_tiled)).squeeze(2)
        w = torch.nn.functional.softmax(scaling * e, dim=1)

        # weighted sum over flames
        # utt x hdim
        # NOTE use bmm instead of sum(*)
        c = torch.sum(self.enc_h * w.view(batch, self.h_length, 1), dim=1)

        return c, w


<<<<<<< HEAD
# coverage mechanism based attention
class AttCov(torch.nn.Module):
    def __init__(self, eprojs, dunits, att_dim):
        super(AttCov, self).__init__()
        self.mlp_enc = torch.nn.Linear(eprojs, att_dim)
        self.mlp_dec = torch.nn.Linear(dunits, att_dim, bias=False)
        self.wvec = torch.nn.Linear(1, att_dim)
        self.gvec = torch.nn.Linear(att_dim, 1)

        self.dunits = dunits
        self.eprojs = eprojs
        self.att_dim = att_dim
        self.h_length = None
        self.enc_h = None
        self.pre_compute_enc_h = None
=======
class NoAtt(torch.nn.Module):
    def __init__(self):
        super(NoAtt, self).__init__()
        self.h_length = None
        self.enc_h = None
        self.pre_compute_enc_h = None
        self.c = None
>>>>>>> ea391e0b

    def reset(self):
        '''reset states

        :return:
        '''
        self.h_length = None
        self.enc_h = None
        self.pre_compute_enc_h = None
<<<<<<< HEAD

    def forward(self, enc_hs_pad, enc_hs_len, dec_z, att_prev_list, scaling=2.0):
        '''AttLoc forward

        :param Variable enc_hs:
        :param Variable dec_z:
        :param list att_prev: list of Variable
        :param float scaling:
=======
        self.c = None

    def forward(self, enc_hs_pad, enc_hs_len, dec_z, att_prev):
        '''NoAtt forward

        :param Variable enc_hs_pad:
        :param Variable enc_hs_len:
        :param Variable dec_z: dummy
        :param Variable att_prev:
>>>>>>> ea391e0b
        :return:
        '''
        batch = len(enc_hs_pad)
        # pre-compute all h outside the decoder loop
        if self.pre_compute_enc_h is None:
            self.enc_h = enc_hs_pad  # utt x frame x hdim
            self.h_length = self.enc_h.size(1)
<<<<<<< HEAD
            # utt x frame x att_dim
            self.pre_compute_enc_h = linear_tensor(self.mlp_enc, self.enc_h)

        if dec_z is None:
            dec_z = Variable(enc_hs_pad.data.new(batch, self.dunits).zero_())
        else:
            dec_z = dec_z.view(batch, self.dunits)

        # initialize attention weight with uniform dist.
        if att_prev_list is None:
            att_prev = [Variable(enc_hs_pad.data.new(
                l).zero_() + (1.0 / l)) for l in enc_hs_len]
            # if no bias, 0 0-pad goes 0
            att_prev_list = [pad_list(att_prev, 0)]

        # att_prev_list: L' * [B x T] => cov_vec B x T
        cov_vec = sum(att_prev_list)
        # cov_vec: B x T => B x T x 1 => B x T x att_dim
        cov_vec = linear_tensor(self.wvec, cov_vec.unsqueeze(-1))

        # dec_z_tiled: utt x frame x att_dim
        dec_z_tiled = self.mlp_dec(dec_z).view(batch, 1, self.att_dim)

        # dot with gvec
        # utt x frame x att_dim -> utt x frame
        # NOTE consider zero padding when compute w.
        e = linear_tensor(self.gvec, torch.tanh(
            cov_vec + self.pre_compute_enc_h + dec_z_tiled)).squeeze(2)

        w = torch.nn.functional.softmax(scaling * e, dim=1)
        att_prev_list += [w]

        # weighted sum over flames
        # utt x hdim
        # NOTE use bmm instead of sum(*)
        c = torch.sum(self.enc_h * w.view(batch, self.h_length, 1), dim=1)

        return c, att_prev_list


# coverage location based attention
class AttCovLoc(torch.nn.Module):
    def __init__(self, eprojs, dunits, att_dim, aconv_chans, aconv_filts):
        super(AttCovLoc, self).__init__()
        self.mlp_enc = torch.nn.Linear(eprojs, att_dim)
        self.mlp_dec = torch.nn.Linear(dunits, att_dim, bias=False)
        self.mlp_att = torch.nn.Linear(aconv_chans, att_dim, bias=False)
        self.loc_conv = torch.nn.Conv2d(
            1, aconv_chans, (1, 2 * aconv_filts + 1), padding=(0, aconv_filts), bias=False)
        self.gvec = torch.nn.Linear(att_dim, 1)

        self.dunits = dunits
        self.eprojs = eprojs
        self.att_dim = att_dim
        self.h_length = None
        self.enc_h = None
        self.pre_compute_enc_h = None
        self.aconv_chans = aconv_chans

    def reset(self):
        '''reset states

        :return:
        '''
        self.h_length = None
        self.enc_h = None
        self.pre_compute_enc_h = None

    def forward(self, enc_hs_pad, enc_hs_len, dec_z, att_prev_list, scaling=2.0):
        '''AttLoc forward

        :param Variable enc_hs:
        :param Variable dec_z:
        :param list att_prev: list of Variable
        :param float scaling:
        :return:
        '''
        batch = len(enc_hs_pad)
        # pre-compute all h outside the decoder loop
        if self.pre_compute_enc_h is None:
            self.enc_h = enc_hs_pad  # utt x frame x hdim
            self.h_length = self.enc_h.size(1)
            # utt x frame x att_dim
            self.pre_compute_enc_h = linear_tensor(self.mlp_enc, self.enc_h)

        if dec_z is None:
            dec_z = Variable(enc_hs_pad.data.new(batch, self.dunits).zero_())
        else:
            dec_z = dec_z.view(batch, self.dunits)

        # initialize attention weight with uniform dist.
        if att_prev_list is None:
            att_prev = [Variable(enc_hs_pad.data.new(
                l).zero_() + (1.0 / l)) for l in enc_hs_len]
            # if no bias, 0 0-pad goes 0
            att_prev_list = [pad_list(att_prev, 0)]

        # att_prev_list: L' * [B x T] => att_prev B x T
        att_prev = sum(att_prev_list)
        # att_prev: utt x frame -> utt x 1 x 1 x frame -> utt x att_conv_chans x 1 x frame
        att_conv = self.loc_conv(att_prev.view(batch, 1, 1, self.h_length))
        # att_conv: utt x att_conv_chans x 1 x frame -> utt x frame x att_conv_chans
        att_conv = att_conv.squeeze(2).transpose(1, 2)
        # att_conv: utt x frame x att_conv_chans -> utt x frame x att_dim
        att_conv = linear_tensor(self.mlp_att, att_conv)

        # dec_z_tiled: utt x frame x att_dim
        dec_z_tiled = self.mlp_dec(dec_z).view(batch, 1, self.att_dim)

        # dot with gvec
        # utt x frame x att_dim -> utt x frame
        # NOTE consider zero padding when compute w.
        e = linear_tensor(self.gvec, torch.tanh(
            att_conv + self.pre_compute_enc_h + dec_z_tiled)).squeeze(2)

        w = torch.nn.functional.softmax(scaling * e, dim=1)
        att_prev_list += [w]

        # weighted sum over flames
        # utt x hdim
        # NOTE use bmm instead of sum(*)
        c = torch.sum(self.enc_h * w.view(batch, self.h_length, 1), dim=1)

        return c, att_prev_list
=======

        # initialize attention weight with uniform dist.
        if att_prev is None:
            att_prev = [Variable(enc_hs_pad.data.new(
                l).zero_() + (1.0 / l)) for l in enc_hs_len]
            # if no bias, 0 0-pad goes 0
            att_prev = pad_list(att_prev, 0)
            self.c = torch.sum(self.enc_h * att_prev.view(batch, self.h_length, 1), dim=1)

        return self.c, att_prev
>>>>>>> ea391e0b


def th_accuracy(y_all, pad_target, ignore_label):
    pad_pred = y_all.data.view(pad_target.size(
        0), pad_target.size(1), y_all.size(1)).max(2)[1]
    mask = pad_target.data != ignore_label
    numerator = torch.sum(pad_pred.masked_select(
        mask) == pad_target.data.masked_select(mask))
    denominator = torch.sum(mask)
    return float(numerator) / float(denominator)


# ------------- Decoder Network ----------------------------------------------------------------------------------------
class Decoder(torch.nn.Module):
    def __init__(self, eprojs, odim, dlayers, dunits, sos, eos, att, verbose=0, char_list=None):
        super(Decoder, self).__init__()
        self.dunits = dunits
        self.dlayers = dlayers
        self.embed = torch.nn.Embedding(odim, dunits)
        self.decoder = torch.nn.ModuleList()
        self.decoder += [torch.nn.LSTMCell(dunits + eprojs, dunits)]
        for l in six.moves.range(1, self.dlayers):
            self.decoder += [torch.nn.LSTMCell(dunits, dunits)]
        self.ignore_id = 0  # NOTE: 0 for CTC?
        self.output = torch.nn.Linear(dunits, odim)

        self.loss = None
        self.att = att
        self.dunits = dunits
        self.sos = sos
        self.eos = eos
        self.verbose = verbose
        self.char_list = char_list

    def zero_state(self, hpad):
        return Variable(hpad.data.new(hpad.size(0), self.dunits).zero_())

    def forward(self, hpad, hlen, ys):
        '''Decoder forward

        :param hs:
        :param ys:
        :return:
        '''
        hpad = mask_by_length(hpad, hlen, 0)
        self.loss = None
        # prepare input and output word sequences with sos/eos IDs
        eos = Variable(ys[0].data.new([self.eos]))
        sos = Variable(ys[0].data.new([self.sos]))
        ys_in = [torch.cat([sos, y], dim=0) for y in ys]
        ys_out = [torch.cat([y, eos], dim=0) for y in ys]

        # padding for ys with -1
        # pys: utt x olen
        pad_ys_in = pad_list(ys_in, self.eos)
        pad_ys_out = pad_list(ys_out, self.ignore_id)

        # get dim, length info
        batch = pad_ys_out.size(0)
        olength = pad_ys_out.size(1)
        logging.info(self.__class__.__name__ + ' input lengths:  ' + str(hlen))
        logging.info(self.__class__.__name__ +
                     ' output lengths: ' + str([y.size(0) for y in ys_out]))

        # initialization
        c_list = [self.zero_state(hpad)]
        z_list = [self.zero_state(hpad)]
        for l in six.moves.range(1, self.dlayers):
            c_list.append(self.zero_state(hpad))
            z_list.append(self.zero_state(hpad))
        att_w = None
        z_all = []
        self.att.reset()  # reset pre-computation of h

        # pre-computation of embedding
        eys = self.embed(pad_ys_in)  # utt x olen x zdim

        # loop for an output sequence
        for i in six.moves.range(olength):
            att_c, att_w = self.att(hpad, hlen, z_list[0], att_w)
            ey = torch.cat((eys[:, i, :], att_c), dim=1)  # utt x (zdim + hdim)
            z_list[0], c_list[0] = self.decoder[0](ey, (z_list[0], c_list[0]))
            for l in six.moves.range(1, self.dlayers):
                z_list[l], c_list[l] = self.decoder[l](
                    z_list[l - 1], (z_list[l], c_list[l]))
            z_all.append(z_list[-1])

        z_all = torch.stack(z_all, dim=1).view(batch * olength, self.dunits)
        # compute loss
        y_all = self.output(z_all)
        self.loss = torch.nn.functional.cross_entropy(y_all, pad_ys_out.view(-1),
                                                      ignore_index=self.ignore_id,
                                                      size_average=True)
        # -1: eos, which is removed in the loss computation
        self.loss *= (np.mean([len(x) for x in ys_in]) - 1)
        acc = th_accuracy(y_all, pad_ys_out, ignore_label=self.ignore_id)
        logging.info('att loss:' + str(self.loss.data))

        # show predicted character sequence for debug
        if self.verbose > 0 and self.char_list is not None:
            y_hat = y_all.view(batch, olength, -1)
            y_true = pad_ys_out
            for (i, y_hat_), y_true_ in zip(enumerate(y_hat.data.cpu().numpy()), y_true.data.cpu().numpy()):
                if i == MAX_DECODER_OUTPUT:
                    break
                idx_hat = np.argmax(y_hat_[y_true_ != self.ignore_id], axis=1)
                idx_true = y_true_[y_true_ != self.ignore_id]
                seq_hat = [self.char_list[int(idx)] for idx in idx_hat]
                seq_true = [self.char_list[int(idx)] for idx in idx_true]
                seq_hat = "".join(seq_hat)
                seq_true = "".join(seq_true)
                logging.info("groundtruth[%d]: " % i + seq_true)
                logging.info("prediction [%d]: " % i + seq_hat)

        return self.loss, acc

    # TODO(hori) incorporate CTC score
    def recognize(self, h, recog_args):
        '''greedy search implementation

        :param Variable h:
        :param Namespace recog_args:
        :return:
        '''
        logging.info('input lengths: ' + str(h.size(0)))
        # initialization
        c_list = [self.zero_state(h.unsqueeze(0))]
        z_list = [self.zero_state(h.unsqueeze(0))]
        for l in six.moves.range(1, self.dlayers):
            c_list.append(self.zero_state(h.unsqueeze(0)))
            z_list.append(self.zero_state(h.unsqueeze(0)))
        att_w = None
        y_seq = []
        self.att.reset()  # reset pre-computation of h

        # preprate sos
        y = self.sos
        vy = Variable(h.data.new(1).zero_().long(), volatile=True)
        maxlen = int(recog_args.maxlenratio * h.size(0))
        minlen = int(recog_args.minlenratio * h.size(0))
        logging.info('max output length: ' + str(maxlen))
        logging.info('min output length: ' + str(minlen))
        for i in six.moves.range(minlen, maxlen):
            vy[0] = y
            vy.unsqueeze(1)
            ey = self.embed(vy)           # utt list (1) x zdim
            ey = ey.squeeze(1)
            att_c, att_w = self.att(h.unsqueeze(0), [h.size(0)], z_list[0], att_w)
            ey = torch.cat((ey, att_c), dim=1)   # utt(1) x (zdim + hdim)
            z_list[0], c_list[0] = self.decoder[0](ey, (z_list[0], c_list[0]))
            for l in six.moves.range(1, self.dlayers):
                z_list[l], c_list[l] = self.decoder[l](
                    z_list[l - 1], (z_list[l], c_list[l]))
            y = self.output(z_list[-1]).data.max(1)[1][0]
            y_seq.append(y)

            # terminate decoding
            if y == self.eos:
                break

        return y_seq

    def recognize_beam(self, h, lpz, recog_args, char_list):
        '''beam search implementation

        :param Variable h:
        :param Namespace recog_args:
        :param char_list:
        :return:
        '''
        logging.info('input lengths: ' + str(h.size(0)))
        # initialization
        c_list = [self.zero_state(h.unsqueeze(0))]
        z_list = [self.zero_state(h.unsqueeze(0))]
        for l in six.moves.range(1, self.dlayers):
            c_list.append(self.zero_state(h.unsqueeze(0)))
            z_list.append(self.zero_state(h.unsqueeze(0)))
        a = None
        self.att.reset()  # reset pre-computation of h

        # search parms
        beam = recog_args.beam_size
        penalty = recog_args.penalty
        ctc_weight = recog_args.ctc_weight

        # preprate sos
        y = self.sos
        vy = Variable(h.data.new(1).zero_().long(), volatile=True)
        if recog_args.maxlenratio == 0:
            maxlen = h.shape[0]
        else:
            # maxlen >= 1
            maxlen = max(1, int(recog_args.maxlenratio * h.size(0)))
        minlen = int(recog_args.minlenratio * h.size(0))
        logging.info('max output length: ' + str(maxlen))
        logging.info('min output length: ' + str(minlen))

        # initialize hypothesis
        hyp = {'score': 0.0, 'yseq': [y], 'c_prev': c_list, 'z_prev': z_list, 'a_prev': a}
        if lpz is not None:
            ctc_prefix_score = CTCPrefixScore(lpz.numpy(), 0, self.eos, np)
            hyp['ctc_state_prev'] = ctc_prefix_score.initial_state()
            hyp['ctc_score_prev'] = 0.0
            ctc_beam = min(lpz.shape[-1], int(beam * CTC_SCORING_RATIO))
        hyps = [hyp]
        ended_hyps = []

        for i in six.moves.range(maxlen):
            logging.debug('position ' + str(i))

            hyps_best_kept = []
            for hyp in hyps:
                vy.unsqueeze(1)
                vy[0] = hyp['yseq'][i]
                ey = self.embed(vy)           # utt list (1) x zdim
                ey.unsqueeze(0)
                att_c, att_w = self.att(h.unsqueeze(0), [h.size(0)], hyp['z_prev'][0], hyp['a_prev'])
                ey = torch.cat((ey, att_c), dim=1)   # utt(1) x (zdim + hdim)
                z_list[0], c_list[0] = self.decoder[0](ey, (hyp['z_prev'][0], hyp['c_prev'][0]))
                for l in six.moves.range(1, self.dlayers):
                    z_list[l], c_list[l] = self.decoder[l](
                        z_list[l - 1], (hyp['z_prev'][l], hyp['c_prev'][l]))

                # get nbest local scores and their ids
                local_att_scores = functional.log_softmax(self.output(z_list[-1]), dim=1).data
                if lpz is not None:
                    local_best_scores, local_best_ids = torch.topk(
                        local_att_scores, ctc_beam, dim=1)
                    ctc_scores, ctc_states = ctc_prefix_score(hyp['yseq'], local_best_ids[0], hyp['ctc_state_prev'])
                    local_scores = \
                        (1.0 - ctc_weight) * local_att_scores[:, local_best_ids[0]] \
                        + ctc_weight * torch.from_numpy(ctc_scores - hyp['ctc_score_prev'])
                    local_best_scores, joint_best_ids = torch.topk(local_scores, beam, dim=1)
                    local_best_ids = local_best_ids[:, joint_best_ids[0]]
                else:
                    local_best_scores, local_best_ids = torch.topk(local_att_scores, beam, dim=1)

                for j in six.moves.range(beam):
                    new_hyp = {}
                    # [:] is needed!
                    new_hyp['z_prev'] = z_list[:]
                    new_hyp['c_prev'] = c_list[:]
                    new_hyp['a_prev'] = att_w[:]
                    new_hyp['score'] = hyp['score'] + local_best_scores[0, j]
                    new_hyp['yseq'] = [0] * (1 + len(hyp['yseq']))
                    new_hyp['yseq'][:len(hyp['yseq'])] = hyp['yseq']
                    new_hyp['yseq'][len(hyp['yseq'])] = local_best_ids[0, j]
                    if lpz is not None:
                        new_hyp['ctc_state_prev'] = ctc_states[joint_best_ids[0, j]]
                        new_hyp['ctc_score_prev'] = ctc_scores[joint_best_ids[0, j]]
                    # will be (2 x beam) hyps at most
                    hyps_best_kept.append(new_hyp)

                hyps_best_kept = sorted(
                    hyps_best_kept, key=lambda x: x['score'], reverse=True)[:beam]

            # sort and get nbest
            hyps = hyps_best_kept
            logging.debug('number of pruned hypothes: ' + str(len(hyps)))
            logging.debug(
                'best hypo: ' + ''.join([char_list[int(x)] for x in hyps[0]['yseq'][1:]]))

            # add eos in the final loop to avoid that there are no ended hyps
            if i == maxlen - 1:
                logging.info('adding <eos> in the last postion in the loop')
                for hyp in hyps:
                    hyp['yseq'].append(self.eos)

            # add ended hypothes to a final list, and removed them from current hypothes
            # (this will be a probmlem, number of hyps < beam)
            remained_hyps = []
            for hyp in hyps:
                if hyp['yseq'][-1] == self.eos:
                    # only store the sequence that has more than minlen outputs
                    # also add penalty
                    if len(hyp['yseq']) > minlen:
                        hyp['score'] += (i + 1) * penalty
                        ended_hyps.append(hyp)
                else:
                    remained_hyps.append(hyp)

            # end detection
            if end_detect(ended_hyps, i) and recog_args.maxlenratio == 0.0:
                logging.info('end detected at %d', i)
                break

            hyps = remained_hyps
            if len(hyps) > 0:
                logging.debug('remeined hypothes: ' + str(len(hyps)))
            else:
                logging.info('no hypothesis. Finish decoding.')
                break

            for hyp in hyps:
                logging.debug(
                    'hypo: ' + ''.join([char_list[int(x)] for x in hyp['yseq'][1:]]))

            logging.debug('number of ended hypothes: ' + str(len(ended_hyps)))

        best_hyp = sorted(
            ended_hyps, key=lambda x: x['score'], reverse=True)[0]
        logging.info('total log probability: ' + str(best_hyp['score']))
        logging.info('normalized log probability: ' +
                     str(best_hyp['score'] / len(best_hyp['yseq'])))

        # remove sos
        return best_hyp['yseq'][1:]


# ------------- Encoder Network ----------------------------------------------------------------------------------------
class Encoder(torch.nn.Module):
    '''ENCODER NETWORK CLASS

    This is the example of docstring.

    :param str etype: type of encoder network
    :param int idim: number of dimensions of encoder network
    :param int elayers: number of layers of encoder network
    :param int eunits: number of lstm units of encoder network
    :param int epojs: number of projection units of encoder network
    :param str subsample: subsampling number e.g. 1_2_2_2_1
    :param float dropout: dropout rate
    :return:

    '''

    def __init__(self, etype, idim, elayers, eunits, eprojs, subsample, dropout, in_channel=1):
        super(Encoder, self).__init__()

        if etype == 'blstm':
            self.enc1 = BLSTM(idim, elayers, eunits, eprojs, dropout)
            logging.info('BLSTM without projection for encoder')
        elif etype == 'blstmp':
            self.enc1 = BLSTMP(idim, elayers, eunits,
                               eprojs, subsample, dropout)
            logging.info('BLSTM with every-layer projection for encoder')
        elif etype == 'vggblstmp':
            self.enc1 = VGG2L(in_channel)
            self.enc2 = BLSTMP(_get_vgg2l_odim(idim, in_channel=in_channel),
                               elayers, eunits, eprojs,
                               subsample, dropout)
            logging.info('Use CNN-VGG + BLSTMP for encoder')
        elif etype == 'vggblstm':
            self.enc1 = VGG2L(in_channel)
            self.enc2 = BLSTM(_get_vgg2l_odim(idim, in_channel=in_channel),
                              elayers, eunits, eprojs, dropout)
            logging.info('Use CNN-VGG + BLSTM for encoder')
        else:
            logging.error(
                "Error: need to specify an appropriate encoder archtecture")
            sys.exit()

        self.etype = etype

    def forward(self, xs, ilens):
        '''Encoder forward

        :param xs:
        :param ilens:
        :return:
        '''
        if self.etype == 'blstm':
            xs, ilens = self.enc1(xs, ilens)
        elif self.etype == 'blstmp':
            xs, ilens = self.enc1(xs, ilens)
        elif self.etype == 'vggblstmp':
            xs, ilens = self.enc1(xs, ilens)
            xs, ilens = self.enc2(xs, ilens)
        elif self.etype == 'vggblstm':
            xs, ilens = self.enc1(xs, ilens)
            xs, ilens = self.enc2(xs, ilens)
        else:
            logging.error(
                "Error: need to specify an appropriate encoder archtecture")
            sys.exit()

        return xs, ilens


class BLSTMP(torch.nn.Module):
    def __init__(self, idim, elayers, cdim, hdim, subsample, dropout):
        super(BLSTMP, self).__init__()
        for i in six.moves.range(elayers):
            if i == 0:
                inputdim = idim
            else:
                inputdim = hdim
            setattr(self, "bilstm%d" % i, torch.nn.LSTM(inputdim, cdim, dropout=dropout,
                                                        num_layers=1, bidirectional=True, batch_first=True))
            # bottleneck layer to merge
            setattr(self, "bt%d" % i, torch.nn.Linear(2 * cdim, hdim))

        self.elayers = elayers
        self.cdim = cdim
        self.subsample = subsample

    def forward(self, xpad, ilens):
        '''BLSTMP forward

        :param xs:
        :param ilens:
        :return:
        '''
        # logging.info(self.__class__.__name__ + ' input lengths: ' + str(ilens))
        for layer in six.moves.range(self.elayers):
            xpack = pack_padded_sequence(xpad, ilens, batch_first=True)
            ys, (hy, cy) = getattr(self, 'bilstm' + str(layer))(xpack)
            # ys: utt list of frame x cdim x 2 (2: means bidirectional)
            ypad, ilens = pad_packed_sequence(ys, batch_first=True)
            sub = self.subsample[layer + 1]
            if sub > 1:
                ypad = ypad[:, ::sub]
                ilens = [(i + 1) // sub for i in ilens]
            # (sum _utt frame_utt) x dim
            projected = getattr(self, 'bt' + str(layer)
                                )(ypad.contiguous().view(-1, ypad.size(2)))
            xpad = torch.tanh(projected.view(ypad.size(0), ypad.size(1), -1))
            del hy, cy

        return xpad, ilens  # x: utt list of frame x dim


class BLSTM(torch.nn.Module):
    def __init__(self, idim, elayers, cdim, hdim, dropout):
        super(BLSTM, self).__init__()
        self.nblstm = torch.nn.LSTM(idim, cdim, elayers, batch_first=True,
                                    dropout=dropout, bidirectional=True)
        self.l_last = torch.nn.Linear(cdim * 2, hdim)

    def forward(self, xpad, ilens):
        '''BLSTM forward

        :param xs:
        :param ilens:
        :return:
        '''
        logging.info(self.__class__.__name__ + ' input lengths: ' + str(ilens))
        xpack = pack_padded_sequence(xpad, ilens, batch_first=True)
        ys, (hy, cy) = self.nblstm(xpack)
        del hy, cy
        # ys: utt list of frame x cdim x 2 (2: means bidirectional)
        ypad, ilens = pad_packed_sequence(ys, batch_first=True)
        # (sum _utt frame_utt) x dim
        projected = torch.tanh(self.l_last(
            ypad.contiguous().view(-1, ypad.size(2))))
        xpad = projected.view(ypad.size(0), ypad.size(1), -1)
        return xpad, ilens  # x: utt list of frame x dim


class VGG2L(torch.nn.Module):
    def __init__(self, in_channel=1):
        super(VGG2L, self).__init__()
        # CNN layer (VGG motivated)
        self.conv1_1 = torch.nn.Conv2d(in_channel, 64, 3, stride=1, padding=1)
        self.conv1_2 = torch.nn.Conv2d(64, 64, 3, stride=1, padding=1)
        self.conv2_1 = torch.nn.Conv2d(64, 128, 3, stride=1, padding=1)
        self.conv2_2 = torch.nn.Conv2d(128, 128, 3, stride=1, padding=1)

        self.in_channel = in_channel

    def forward(self, xs, ilens):
        '''VGG2L forward

        :param xs:
        :param ilens:
        :return:
        '''
        logging.info(self.__class__.__name__ + ' input lengths: ' + str(ilens))

        # x: utt x frame x dim
        # xs = F.pad_sequence(xs)

        # x: utt x 1 (input channel num) x frame x dim
        xs = xs.view(xs.size(0), xs.size(1), self.in_channel,
                     xs.size(2) // self.in_channel).transpose(1, 2)

        # NOTE: max_pool1d ?
        xs = functional.relu(self.conv1_1(xs))
        xs = functional.relu(self.conv1_2(xs))
        xs = functional.max_pool2d(xs, 2, stride=2, ceil_mode=True)

        xs = functional.relu(self.conv2_1(xs))
        xs = functional.relu(self.conv2_2(xs))
        xs = functional.max_pool2d(xs, 2, stride=2, ceil_mode=True)
        # change ilens accordingly
        # ilens = [_get_max_pooled_size(i) for i in ilens]
        ilens = np.array(
            np.ceil(np.array(ilens, dtype=np.float32) / 2), dtype=np.int64)
        ilens = np.array(
            np.ceil(np.array(ilens, dtype=np.float32) / 2), dtype=np.int64).tolist()

        # x: utt_list of frame (remove zeropaded frames) x (input channel num x dim)
        xs = xs.transpose(1, 2)
        xs = xs.contiguous().view(
            xs.size(0), xs.size(1), xs.size(2) * xs.size(3))
        xs = [xs[i, :ilens[i]] for i in range(len(ilens))]
        xs = pad_list(xs, 0.0)
        return xs, ilens<|MERGE_RESOLUTION|>--- conflicted
+++ resolved
@@ -184,16 +184,13 @@
         elif args.atype == 'location':
             self.att = AttLoc(args.eprojs, args.dunits,
                               args.adim, args.aconv_chans, args.aconv_filts)
-<<<<<<< HEAD
         elif args.atype == 'coverage':
             self.att = AttCov(args.eprojs, args.dunits, args.adim)
         elif args.atype == 'coverage_location':
             self.att = AttCovLoc(args.eprojs, args.dunits,
                                  args.adim, args.aconv_chans, args.aconv_filts)
-=======
         elif args.atype == 'noatt':
             self.att = NoAtt()
->>>>>>> ea391e0b
         else:
             logging.error(
                 "Error: need to specify an appropriate attention archtecture")
@@ -612,7 +609,6 @@
         return c, w
 
 
-<<<<<<< HEAD
 # coverage mechanism based attention
 class AttCov(torch.nn.Module):
     def __init__(self, eprojs, dunits, att_dim):
@@ -628,25 +624,15 @@
         self.h_length = None
         self.enc_h = None
         self.pre_compute_enc_h = None
-=======
-class NoAtt(torch.nn.Module):
-    def __init__(self):
-        super(NoAtt, self).__init__()
+
+    def reset(self):
+        '''reset states
+
+        :return:
+        '''
         self.h_length = None
         self.enc_h = None
         self.pre_compute_enc_h = None
-        self.c = None
->>>>>>> ea391e0b
-
-    def reset(self):
-        '''reset states
-
-        :return:
-        '''
-        self.h_length = None
-        self.enc_h = None
-        self.pre_compute_enc_h = None
-<<<<<<< HEAD
 
     def forward(self, enc_hs_pad, enc_hs_len, dec_z, att_prev_list, scaling=2.0):
         '''AttLoc forward
@@ -655,17 +641,6 @@
         :param Variable dec_z:
         :param list att_prev: list of Variable
         :param float scaling:
-=======
-        self.c = None
-
-    def forward(self, enc_hs_pad, enc_hs_len, dec_z, att_prev):
-        '''NoAtt forward
-
-        :param Variable enc_hs_pad:
-        :param Variable enc_hs_len:
-        :param Variable dec_z: dummy
-        :param Variable att_prev:
->>>>>>> ea391e0b
         :return:
         '''
         batch = len(enc_hs_pad)
@@ -673,7 +648,6 @@
         if self.pre_compute_enc_h is None:
             self.enc_h = enc_hs_pad  # utt x frame x hdim
             self.h_length = self.enc_h.size(1)
-<<<<<<< HEAD
             # utt x frame x att_dim
             self.pre_compute_enc_h = linear_tensor(self.mlp_enc, self.enc_h)
 
@@ -798,7 +772,38 @@
         c = torch.sum(self.enc_h * w.view(batch, self.h_length, 1), dim=1)
 
         return c, att_prev_list
-=======
+
+
+class NoAtt(torch.nn.Module):
+    def __init__(self):
+        super(NoAtt, self).__init__()
+        self.h_length = None
+        self.enc_h = None
+        self.pre_compute_enc_h = None
+        self.c = None
+
+    def reset(self):
+        '''reset states
+        :return:
+        '''
+        self.h_length = None
+        self.enc_h = None
+        self.pre_compute_enc_h = None
+        self.c = None
+
+    def forward(self, enc_hs_pad, enc_hs_len, dec_z, att_prev):
+        '''NoAtt forward
+        :param Variable enc_hs_pad:
+        :param Variable enc_hs_len:
+        :param Variable dec_z: dummy
+        :param Variable att_prev:
+        :return:
+        '''
+        batch = len(enc_hs_pad)
+        # pre-compute all h outside the decoder loop
+        if self.pre_compute_enc_h is None:
+            self.enc_h = enc_hs_pad  # utt x frame x hdim
+            self.h_length = self.enc_h.size(1)
 
         # initialize attention weight with uniform dist.
         if att_prev is None:
@@ -809,7 +814,6 @@
             self.c = torch.sum(self.enc_h * att_prev.view(batch, self.h_length, 1), dim=1)
 
         return self.c, att_prev
->>>>>>> ea391e0b
 
 
 def th_accuracy(y_all, pad_target, ignore_label):
