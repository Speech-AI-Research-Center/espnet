--- conflicted
+++ resolved
@@ -1034,10 +1034,6 @@
                                         i
                                     ]
                                 break
-<<<<<<< HEAD
-=======
-
->>>>>>> baea8da7
                 assert sum(ds_tmp) == frame_length
 
                 ds.append(torch.tensor(ds_tmp))
