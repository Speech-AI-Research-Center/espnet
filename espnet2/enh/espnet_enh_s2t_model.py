--- conflicted
+++ resolved
@@ -1,10 +1,6 @@
 import logging
 import random
 from contextlib import contextmanager
-<<<<<<< HEAD
-from distutils.version import LooseVersion
-=======
->>>>>>> ce9726d3
 from typing import Dict, List, Tuple, Union
 
 import torch
