--- conflicted
+++ resolved
@@ -1,8 +1,5 @@
 import logging
-<<<<<<< HEAD
-=======
 import math
->>>>>>> ce9726d3
 from abc import ABC
 
 import ci_sdr
