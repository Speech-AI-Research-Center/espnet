--- conflicted
+++ resolved
@@ -19,11 +19,8 @@
     def __init__(
         self,
         model_type: str = "whisper_multilingual",
-<<<<<<< HEAD
         sot: bool = False,
-=======
         language: str = "en",
->>>>>>> 1e960f90
     ):
         assert check_argument_types()
 
