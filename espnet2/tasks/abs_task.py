--- conflicted
+++ resolved
@@ -2062,12 +2062,8 @@
         allow_variable_data_keys: bool = False,
         ngpu: int = 0,
         inference: bool = False,
-<<<<<<< HEAD
-        mode: str = None,
+        mode: Optional[str] = None,
         multi_task_dataset: bool = False,
-=======
-        mode: Optional[str] = None,
->>>>>>> b5ca69dc
     ) -> DataLoader:
         """Build DataLoader using iterable dataset"""
         # For backward compatibility for pytorch DataLoader
