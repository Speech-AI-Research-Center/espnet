import argparse
from typing import Callable, Collection, Dict, List, Optional, Tuple

import numpy as np
import torch
from typeguard import check_argument_types, check_return_type

from espnet2.diar.layers.abs_mask import AbsMask
from espnet2.diar.layers.multi_mask import MultiMask
from espnet2.diar.separator.tcn_separator_nomask import TCNSeparatorNomask
from espnet2.enh.decoder.abs_decoder import AbsDecoder
from espnet2.enh.decoder.conv_decoder import ConvDecoder
from espnet2.enh.decoder.null_decoder import NullDecoder
from espnet2.enh.decoder.stft_decoder import STFTDecoder
from espnet2.enh.encoder.abs_encoder import AbsEncoder
from espnet2.enh.encoder.conv_encoder import ConvEncoder
from espnet2.enh.encoder.null_encoder import NullEncoder
from espnet2.enh.encoder.stft_encoder import STFTEncoder
from espnet2.enh.espnet_model import ESPnetEnhancementModel
from espnet2.enh.loss.criterions.abs_loss import AbsEnhLoss
from espnet2.enh.loss.criterions.tf_domain import (
    FrequencyDomainAbsCoherence,
    FrequencyDomainDPCL,
    FrequencyDomainL1,
    FrequencyDomainMSE,
)
from espnet2.enh.loss.criterions.time_domain import (
    CISDRLoss,
    SDRLoss,
    SISNRLoss,
    SNRLoss,
    TimeDomainL1,
    TimeDomainMSE,
)
from espnet2.enh.loss.wrappers.abs_wrapper import AbsLossWrapper
from espnet2.enh.loss.wrappers.dpcl_solver import DPCLSolver
from espnet2.enh.loss.wrappers.fixed_order import FixedOrderSolver
from espnet2.enh.loss.wrappers.multilayer_pit_solver import MultiLayerPITSolver
from espnet2.enh.loss.wrappers.pit_solver import PITSolver
from espnet2.enh.separator.abs_separator import AbsSeparator
from espnet2.enh.separator.asteroid_models import AsteroidModel_Converter
from espnet2.enh.separator.conformer_separator import ConformerSeparator
from espnet2.enh.separator.dan_separator import DANSeparator
from espnet2.enh.separator.dc_crn_separator import DC_CRNSeparator
from espnet2.enh.separator.dccrn_separator import DCCRNSeparator
from espnet2.enh.separator.dpcl_e2e_separator import DPCLE2ESeparator
from espnet2.enh.separator.dpcl_separator import DPCLSeparator
from espnet2.enh.separator.dprnn_separator import DPRNNSeparator
from espnet2.enh.separator.fasnet_separator import FaSNetSeparator
from espnet2.enh.separator.neural_beamformer import NeuralBeamformer
from espnet2.enh.separator.ineube_separator import iNeuBe
from espnet2.enh.separator.rnn_separator import RNNSeparator
from espnet2.enh.separator.skim_separator import SkiMSeparator
from espnet2.enh.separator.svoice_separator import SVoiceSeparator
from espnet2.enh.separator.tcn_separator import TCNSeparator
from espnet2.enh.separator.transformer_separator import TransformerSeparator
from espnet2.tasks.abs_task import AbsTask
from espnet2.torch_utils.initialize import initialize
from espnet2.train.class_choices import ClassChoices
from espnet2.train.collate_fn import CommonCollateFn
from espnet2.train.preprocessor import EnhPreprocessor
from espnet2.train.trainer import Trainer
from espnet2.utils.get_default_kwargs import get_default_kwargs
from espnet2.utils.nested_dict_action import NestedDictAction
from espnet2.utils.types import str2bool, str_or_none

encoder_choices = ClassChoices(
    name="encoder",
    classes=dict(stft=STFTEncoder, conv=ConvEncoder, same=NullEncoder),
    type_check=AbsEncoder,
    default="stft",
)

separator_choices = ClassChoices(
    name="separator",
    classes=dict(
        asteroid=AsteroidModel_Converter,
        conformer=ConformerSeparator,
        dan=DANSeparator,
        dc_crn=DC_CRNSeparator,
        dccrn=DCCRNSeparator,
        dpcl=DPCLSeparator,
        dpcl_e2e=DPCLE2ESeparator,
        dprnn=DPRNNSeparator,
        fasnet=FaSNetSeparator,
        rnn=RNNSeparator,
        skim=SkiMSeparator,
        svoice=SVoiceSeparator,
        tcn=TCNSeparator,
        transformer=TransformerSeparator,
        wpe_beamformer=NeuralBeamformer,
<<<<<<< HEAD
        ineube=iNeuBe,
=======
        tcn_nomask=TCNSeparatorNomask,
>>>>>>> 5c3d0655
    ),
    type_check=AbsSeparator,
    default="rnn",
)

mask_module_choices = ClassChoices(
    name="mask_module",
    classes=dict(multi_mask=MultiMask),
    type_check=AbsMask,
    default="multi_mask",
)

decoder_choices = ClassChoices(
    name="decoder",
    classes=dict(stft=STFTDecoder, conv=ConvDecoder, same=NullDecoder),
    type_check=AbsDecoder,
    default="stft",
)

loss_wrapper_choices = ClassChoices(
    name="loss_wrappers",
    classes=dict(
        pit=PITSolver,
        fixed_order=FixedOrderSolver,
        multilayer_pit=MultiLayerPITSolver,
        dpcl=DPCLSolver,
    ),
    type_check=AbsLossWrapper,
    default=None,
)

criterion_choices = ClassChoices(
    name="criterions",
    classes=dict(
        ci_sdr=CISDRLoss,
        coh=FrequencyDomainAbsCoherence,
        sdr=SDRLoss,
        si_snr=SISNRLoss,
        snr=SNRLoss,
        l1=FrequencyDomainL1,
        dpcl=FrequencyDomainDPCL,
        l1_fd=FrequencyDomainL1,
        l1_td=TimeDomainL1,
        mse=FrequencyDomainMSE,
        mse_fd=FrequencyDomainMSE,
        mse_td=TimeDomainMSE,
    ),
    type_check=AbsEnhLoss,
    default=None,
)

MAX_REFERENCE_NUM = 100


class EnhancementTask(AbsTask):
    # If you need more than one optimizers, change this value
    num_optimizers: int = 1

    class_choices_list = [
        # --encoder and --encoder_conf
        encoder_choices,
        # --separator and --separator_conf
        separator_choices,
        # --decoder and --decoder_conf
        decoder_choices,
        # --mask_module and --mask_module_conf
        mask_module_choices,
    ]

    # If you need to modify train() or eval() procedures, change Trainer class here
    trainer = Trainer

    @classmethod
    def add_task_arguments(cls, parser: argparse.ArgumentParser):
        group = parser.add_argument_group(description="Task related")

        # NOTE(kamo): add_arguments(..., required=True) can't be used
        # to provide --print_config mode. Instead of it, do as
        # required = parser.get_default("required")

        group.add_argument(
            "--init",
            type=lambda x: str_or_none(x.lower()),
            default=None,
            help="The initialization method",
            choices=[
                "chainer",
                "xavier_uniform",
                "xavier_normal",
                "kaiming_uniform",
                "kaiming_normal",
                None,
            ],
        )

        group.add_argument(
            "--model_conf",
            action=NestedDictAction,
            default=get_default_kwargs(ESPnetEnhancementModel),
            help="The keyword arguments for model class.",
        )

        group.add_argument(
            "--criterions",
            action=NestedDictAction,
            default=[
                {
                    "name": "si_snr",
                    "conf": {},
                    "wrapper": "fixed_order",
                    "wrapper_conf": {},
                },
            ],
            help="The criterions binded with the loss wrappers.",
        )

        group = parser.add_argument_group(description="Preprocess related")
        group.add_argument(
            "--use_preprocessor",
            type=str2bool,
            default=False,
            help="Whether to apply preprocessing to data or not",
        )
        group.add_argument(
            "--speech_volume_normalize",
            type=str_or_none,
            default=None,
            help="Scale the maximum amplitude to the given value or range. "
            "e.g. --speech_volume_normalize 1.0 scales it to 1.0.\n"
            "--speech_volume_normalize 0.5_1.0 scales it to a random number in "
            "the range [0.5, 1.0)",
        )
        group.add_argument(
            "--rir_scp",
            type=str_or_none,
            default=None,
            help="The file path of rir scp file.",
        )
        group.add_argument(
            "--rir_apply_prob",
            type=float,
            default=1.0,
            help="THe probability for applying RIR convolution.",
        )
        group.add_argument(
            "--noise_scp",
            type=str_or_none,
            default=None,
            help="The file path of noise scp file.",
        )
        group.add_argument(
            "--noise_apply_prob",
            type=float,
            default=1.0,
            help="The probability applying Noise adding.",
        )
        group.add_argument(
            "--noise_db_range",
            type=str,
            default="13_15",
            help="The range of signal-to-noise ratio (SNR) level in decibel.",
        )
        group.add_argument(
            "--short_noise_thres",
            type=float,
            default=0.5,
            help="If len(noise) / len(speech) is smaller than this threshold during "
            "dynamic mixing, a warning will be displayed.",
        )
        group.add_argument(
            "--use_reverberant_ref",
            type=str2bool,
            default=False,
            help="Whether to use reverberant speech references "
            "instead of anechoic ones",
        )
        group.add_argument(
            "--num_spk",
            type=int,
            default=1,
            help="Number of speakers in the input signal.",
        )
        group.add_argument(
            "--num_noise_type",
            type=int,
            default=1,
            help="Number of noise types.",
        )
        group.add_argument(
            "--sample_rate",
            type=int,
            default=8000,
            help="Sampling rate of the data (in Hz).",
        )
        group.add_argument(
            "--force_single_channel",
            type=str2bool,
            default=False,
            help="Whether to force all data to be single-channel.",
        )

        for class_choices in cls.class_choices_list:
            # Append --<name> and --<name>_conf.
            # e.g. --encoder and --encoder_conf
            class_choices.add_arguments(group)

    @classmethod
    def build_collate_fn(
        cls, args: argparse.Namespace, train: bool
    ) -> Callable[
        [Collection[Tuple[str, Dict[str, np.ndarray]]]],
        Tuple[List[str], Dict[str, torch.Tensor]],
    ]:
        assert check_argument_types()

        return CommonCollateFn(float_pad_value=0.0, int_pad_value=0)

    @classmethod
    def build_preprocess_fn(
        cls, args: argparse.Namespace, train: bool
    ) -> Optional[Callable[[str, Dict[str, np.array]], Dict[str, np.ndarray]]]:
        assert check_argument_types()
        if args.use_preprocessor:
            retval = EnhPreprocessor(
                train=train,
                # NOTE(kamo): Check attribute existence for backward compatibility
                rir_scp=args.rir_scp if hasattr(args, "rir_scp") else None,
                rir_apply_prob=args.rir_apply_prob
                if hasattr(args, "rir_apply_prob")
                else 1.0,
                noise_scp=args.noise_scp if hasattr(args, "noise_scp") else None,
                noise_apply_prob=args.noise_apply_prob
                if hasattr(args, "noise_apply_prob")
                else 1.0,
                noise_db_range=args.noise_db_range
                if hasattr(args, "noise_db_range")
                else "13_15",
                short_noise_thres=args.short_noise_thres
                if hasattr(args, "short_noise_thres")
                else 0.5,
                speech_volume_normalize=args.speech_volume_normalize
                if hasattr(args, "speech_volume_normalize")
                else None,
                use_reverberant_ref=args.use_reverberant_ref
                if hasattr(args, "use_reverberant_ref")
                else None,
                num_spk=args.num_spk if hasattr(args, "num_spk") else 1,
                num_noise_type=args.num_noise_type
                if hasattr(args, "num_noise_type")
                else 1,
                sample_rate=args.sample_rate if hasattr(args, "sample_rate") else 8000,
                force_single_channel=args.force_single_channel
                if hasattr(args, "force_single_channel")
                else False,
            )
        else:
            retval = None
        assert check_return_type(retval)
        return retval

    @classmethod
    def required_data_names(
        cls, train: bool = True, inference: bool = False
    ) -> Tuple[str, ...]:
        if not inference:
            retval = ("speech_mix", "speech_ref1")
        else:
            # Recognition mode
            retval = ("speech_mix",)
        return retval

    @classmethod
    def optional_data_names(
        cls, train: bool = True, inference: bool = False
    ) -> Tuple[str, ...]:
        retval = ["dereverb_ref{}".format(n) for n in range(1, MAX_REFERENCE_NUM + 1)]
        retval += ["speech_ref{}".format(n) for n in range(2, MAX_REFERENCE_NUM + 1)]
        retval += ["noise_ref{}".format(n) for n in range(1, MAX_REFERENCE_NUM + 1)]
        retval = tuple(retval)
        assert check_return_type(retval)
        return retval

    @classmethod
    def build_model(cls, args: argparse.Namespace) -> ESPnetEnhancementModel:
        assert check_argument_types()

        encoder = encoder_choices.get_class(args.encoder)(**args.encoder_conf)
        separator = separator_choices.get_class(args.separator)(
            encoder.output_dim, **args.separator_conf
        )
        decoder = decoder_choices.get_class(args.decoder)(**args.decoder_conf)
        if args.separator.endswith("nomask"):
            mask_module = mask_module_choices.get_class(args.mask_module)(
                input_dim=encoder.output_dim,
                **args.mask_module_conf,
            )
        else:
            mask_module = None

        loss_wrappers = []

        if getattr(args, "criterions", None) is not None:
            # This check is for the compatibility when load models
            # that packed by older version
            for ctr in args.criterions:
                criterion_conf = ctr.get("conf", {})
                criterion = criterion_choices.get_class(ctr["name"])(**criterion_conf)
                loss_wrapper = loss_wrapper_choices.get_class(ctr["wrapper"])(
                    criterion=criterion, **ctr["wrapper_conf"]
                )
                loss_wrappers.append(loss_wrapper)

        # 1. Build model
        model = ESPnetEnhancementModel(
            encoder=encoder,
            separator=separator,
            decoder=decoder,
            loss_wrappers=loss_wrappers,
            mask_module=mask_module,
            **args.model_conf,
        )

        # FIXME(kamo): Should be done in model?
        # 2. Initialize
        if args.init is not None:
            initialize(model, args.init)

        assert check_return_type(model)
        return model<|MERGE_RESOLUTION|>--- conflicted
+++ resolved
@@ -89,11 +89,8 @@
         tcn=TCNSeparator,
         transformer=TransformerSeparator,
         wpe_beamformer=NeuralBeamformer,
-<<<<<<< HEAD
+        tcn_nomask=TCNSeparatorNomask,
         ineube=iNeuBe,
-=======
-        tcn_nomask=TCNSeparatorNomask,
->>>>>>> 5c3d0655
     ),
     type_check=AbsSeparator,
     default="rnn",
