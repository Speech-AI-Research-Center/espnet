#!/usr/bin/env bash

# NOTE: DO NOT WRITE DISTRIBUTION-SPECIFIC COMMANDS HERE (e.g., apt, dnf, etc)

set -euo pipefail

${CXX:-g++} -v

(
    set -euo pipefail
    cd tools

    # To skip error
    mkdir -p kaldi/egs/wsj/s5/utils && touch kaldi/egs/wsj/s5/utils/parse_options.sh
    if ${USE_CONDA}; then
        ./setup_anaconda.sh venv espnet ${ESPNET_PYTHON_VERSION}
        # To install via pip instead of conda
    else
        ./setup_venv.sh "$(command -v python3)" venv
    fi

<<<<<<< HEAD
    make warp-transducer.done chainer_ctc.done nkf.done moses.done mwerSegmenter.done pesq pyopenjtalk.done py3mmseg.done s3prl.done transformers.done phonemizer.done fairseq.done k2.done gtn.done longformer.done parallel-wavegan.done
=======
    . ./activate_python.sh
    # FIXME(kamo): Failed to compile pesq
    make TH_VERSION="${TH_VERSION}" WITH_OMP="${WITH_OMP-ON}" all warp-transducer.done chainer_ctc.done nkf.done moses.done mwerSegmenter.done pyopenjtalk.done py3mmseg.done s3prl.done transformers.done phonemizer.done fairseq.done k2.done gtn.done longformer.done whisper.done
>>>>>>> ac994231
    rm -rf kaldi
)
. tools/activate_python.sh
python3 --version

python3 -m pip install https://github.com/kpu/kenlm/archive/master.zip
# NOTE(kamo): tensorboardx is used for chainer mode only
python3 -m pip install tensorboardx
# NOTE(kamo): Create matplotlib.cache to reduce runtime for test phase
python3 -c "import matplotlib.pyplot"

# NOTE(kan-bayashi): Fix the error in black installation.
#   See: https://github.com/psf/black/issues/1707
python3 -m pip uninstall -y typing

# NOTE(kamo): Workaround for pip resolve issue (I think this is a bug of pip)
python3 -m pip install "hacking>=2.0.0" "flake8>=3.7.8"

# install espnet
python3 -m pip install -e ".[test]"
python3 -m pip install -e ".[doc]"

# log
python3 -m pip freeze


# Check pytorch version
python3 <<EOF
import torch
from packaging.version import parse as L
version = '$TH_VERSION'.split(".")
next_version = f"{version[0]}.{version[1]}.{int(version[2]) + 1}"

if L(torch.__version__) < L('$TH_VERSION') or L(torch.__version__) >= L(next_version):
    raise RuntimeError(f"Pytorch=$TH_VERSION is expected, but got pytorch={torch.__version__}. This is a bug in installation scripts")
EOF<|MERGE_RESOLUTION|>--- conflicted
+++ resolved
@@ -19,13 +19,9 @@
         ./setup_venv.sh "$(command -v python3)" venv
     fi
 
-<<<<<<< HEAD
-    make warp-transducer.done chainer_ctc.done nkf.done moses.done mwerSegmenter.done pesq pyopenjtalk.done py3mmseg.done s3prl.done transformers.done phonemizer.done fairseq.done k2.done gtn.done longformer.done parallel-wavegan.done
-=======
     . ./activate_python.sh
     # FIXME(kamo): Failed to compile pesq
-    make TH_VERSION="${TH_VERSION}" WITH_OMP="${WITH_OMP-ON}" all warp-transducer.done chainer_ctc.done nkf.done moses.done mwerSegmenter.done pyopenjtalk.done py3mmseg.done s3prl.done transformers.done phonemizer.done fairseq.done k2.done gtn.done longformer.done whisper.done
->>>>>>> ac994231
+    make TH_VERSION="${TH_VERSION}" WITH_OMP="${WITH_OMP-ON}" all warp-transducer.done chainer_ctc.done nkf.done moses.done mwerSegmenter.done pyopenjtalk.done py3mmseg.done s3prl.done transformers.done phonemizer.done fairseq.done k2.done gtn.done longformer.done whisper.done parallel-wavegan.done
     rm -rf kaldi
 )
 . tools/activate_python.sh
